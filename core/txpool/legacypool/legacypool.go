--- conflicted
+++ resolved
@@ -1964,23 +1964,6 @@
 	return int((tx.Size() + txSlotSize - 1) / txSlotSize)
 }
 
-<<<<<<< HEAD
-func (pool *LegacyPool) SubmitRip7560Bundle(_ *types.ExternallyReceivedBundle) error {
-	// nothing to do here
-	return nil
-}
-
-func (pool *LegacyPool) GetRip7560BundleStatus(_ common.Hash) (*types.BundleReceipt, error) {
-	// nothing to do here
-	return nil, nil
-}
-
-func (pool *LegacyPool) PendingRip7560Bundle() (*types.ExternallyReceivedBundle, error) {
-	// nothing to do here
-	return nil, nil
-=======
-// Clear implements txpool.SubPool, removing all tracked txs from the pool
-// and rotating the journal.
 func (pool *LegacyPool) Clear() {
 	pool.mu.Lock()
 	defer pool.mu.Unlock()
@@ -2018,5 +2001,19 @@
 			log.Warn("Failed to rotate transaction journal", "err", err)
 		}
 	}
->>>>>>> 85ffbde4
+}
+
+func (pool *LegacyPool) SubmitRip7560Bundle(_ *types.ExternallyReceivedBundle) error {
+	// nothing to do here
+	return nil
+}
+
+func (pool *LegacyPool) GetRip7560BundleStatus(_ common.Hash) (*types.BundleReceipt, error) {
+	// nothing to do here
+	return nil, nil
+}
+
+func (pool *LegacyPool) PendingRip7560Bundle() (*types.ExternallyReceivedBundle, error) {
+	// nothing to do here
+	return nil, nil
 }
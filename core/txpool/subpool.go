// Copyright 2023 The go-ethereum Authors
// This file is part of the go-ethereum library.
//
// The go-ethereum library is free software: you can redistribute it and/or modify
// it under the terms of the GNU Lesser General Public License as published by
// the Free Software Foundation, either version 3 of the License, or
// (at your option) any later version.
//
// The go-ethereum library is distributed in the hope that it will be useful,
// but WITHOUT ANY WARRANTY; without even the implied warranty of
// MERCHANTABILITY or FITNESS FOR A PARTICULAR PURPOSE. See the
// GNU Lesser General Public License for more details.
//
// You should have received a copy of the GNU Lesser General Public License
// along with the go-ethereum library. If not, see <http://www.gnu.org/licenses/>.

package txpool

import (
	"math/big"
	"time"

	"github.com/ethereum/go-ethereum/common"
	"github.com/ethereum/go-ethereum/core"
	"github.com/ethereum/go-ethereum/core/types"
	"github.com/ethereum/go-ethereum/crypto/kzg4844"
	"github.com/ethereum/go-ethereum/event"
	"github.com/holiman/uint256"
)

// LazyTransaction contains a small subset of the transaction properties that is
// enough for the miner and other APIs to handle large batches of transactions;
// and supports pulling up the entire transaction when really needed.
type LazyTransaction struct {
	Pool LazyResolver       // Transaction resolver to pull the real transaction up
	Hash common.Hash        // Transaction hash to pull up if needed
	Tx   *types.Transaction // Transaction if already resolved

	Time      time.Time    // Time when the transaction was first seen
	GasFeeCap *uint256.Int // Maximum fee per gas the transaction may consume
	GasTipCap *uint256.Int // Maximum miner tip per gas the transaction can pay

	Gas     uint64 // Amount of gas required by the transaction
	BlobGas uint64 // Amount of blob gas required by the transaction
}

// Resolve retrieves the full transaction belonging to a lazy handle if it is still
// maintained by the transaction pool.
//
// Note, the method will *not* cache the retrieved transaction if the original
// pool has not cached it. The idea being, that if the tx was too big to insert
// originally, silently saving it will cause more trouble down the line (and
// indeed seems to have caused a memory bloat in the original implementation
// which did just that).
func (ltx *LazyTransaction) Resolve() *types.Transaction {
	if ltx.Tx != nil {
		return ltx.Tx
	}
	return ltx.Pool.Get(ltx.Hash)
}

// LazyResolver is a minimal interface needed for a transaction pool to satisfy
// resolving lazy transactions. It's mostly a helper to avoid the entire sub-
// pool being injected into the lazy transaction.
type LazyResolver interface {
	// Get returns a transaction if it is contained in the pool, or nil otherwise.
	Get(hash common.Hash) *types.Transaction
}

// AddressReserver is passed by the main transaction pool to subpools, so they
// may request (and relinquish) exclusive access to certain addresses.
type AddressReserver func(addr common.Address, reserve bool) error

// PendingFilter is a collection of filter rules to allow retrieving a subset
// of transactions for announcement or mining.
//
// Note, the entries here are not arbitrary useful filters, rather each one has
// a very specific call site in mind and each one can be evaluated very cheaply
// by the pool implementations. Only add new ones that satisfy those constraints.
type PendingFilter struct {
	MinTip  *uint256.Int // Minimum miner tip required to include a transaction
	BaseFee *uint256.Int // Minimum 1559 basefee needed to include a transaction
	BlobFee *uint256.Int // Minimum 4844 blobfee needed to include a blob transaction

	OnlyPlainTxs bool // Return only plain EVM transactions (peer-join announces, block space filling)
	OnlyBlobTxs  bool // Return only blob transactions (block blob-space filling)
}

// SubPool represents a specialized transaction pool that lives on its own (e.g.
// blob pool). Since independent of how many specialized pools we have, they do
// need to be updated in lockstep and assemble into one coherent view for block
// production, this interface defines the common methods that allow the primary
// transaction pool to manage the subpools.
type SubPool interface {
	// Filter is a selector used to decide whether a transaction would be added
	// to this particular subpool.
	Filter(tx *types.Transaction) bool

	// Init sets the base parameters of the subpool, allowing it to load any saved
	// transactions from disk and also permitting internal maintenance routines to
	// start up.
	//
	// These should not be passed as a constructor argument - nor should the pools
	// start by themselves - in order to keep multiple subpools in lockstep with
	// one another.
	Init(gasTip uint64, head *types.Header, reserve AddressReserver) error

	// Close terminates any background processing threads and releases any held
	// resources.
	Close() error

	// Reset retrieves the current state of the blockchain and ensures the content
	// of the transaction pool is valid with regard to the chain state.
	Reset(oldHead, newHead *types.Header)

	// SetGasTip updates the minimum price required by the subpool for a new
	// transaction, and drops all transactions below this threshold.
	SetGasTip(tip *big.Int)

	// Has returns an indicator whether subpool has a transaction cached with the
	// given hash.
	Has(hash common.Hash) bool

	// Get returns a transaction if it is contained in the pool, or nil otherwise.
	Get(hash common.Hash) *types.Transaction

	// GetBlobs returns a number of blobs are proofs for the given versioned hashes.
	// This is a utility method for the engine API, enabling consensus clients to
	// retrieve blobs from the pools directly instead of the network.
	GetBlobs(vhashes []common.Hash) ([]*kzg4844.Blob, []*kzg4844.Proof)

	// Add enqueues a batch of transactions into the pool if they are valid. Due
	// to the large transaction churn, add may postpone fully integrating the tx
	// to a later point to batch multiple ones together.
	Add(txs []*types.Transaction, local bool, sync bool) []error

	// Pending retrieves all currently processable transactions, grouped by origin
	// account and sorted by nonce.
	//
	// The transactions can also be pre-filtered by the dynamic fee components to
	// reduce allocations and load on downstream subsystems.
	Pending(filter PendingFilter) map[common.Address][]*LazyTransaction

	// SubscribeTransactions subscribes to new transaction events. The subscriber
	// can decide whether to receive notifications only for newly seen transactions
	// or also for reorged out ones.
	SubscribeTransactions(ch chan<- core.NewTxsEvent, reorgs bool) event.Subscription

	// Nonce returns the next nonce of an account, with all transactions executable
	// by the pool already applied on top.
	Nonce(addr common.Address) uint64

	// Stats retrieves the current pool stats, namely the number of pending and the
	// number of queued (non-executable) transactions.
	Stats() (int, int)

	// Content retrieves the data content of the transaction pool, returning all the
	// pending as well as queued transactions, grouped by account and sorted by nonce.
	Content() (map[common.Address][]*types.Transaction, map[common.Address][]*types.Transaction)

	// ContentFrom retrieves the data content of the transaction pool, returning the
	// pending as well as queued transactions of this address, grouped by nonce.
	ContentFrom(addr common.Address) ([]*types.Transaction, []*types.Transaction)

	// Locals retrieves the accounts currently considered local by the pool.
	Locals() []common.Address

	// Status returns the known status (unknown/pending/queued) of a transaction
	// identified by their hashes.
	Status(hash common.Hash) TxStatus

<<<<<<< HEAD
	// RIP-7560 specific subpool functions, other subpools should ignore these

	SubmitRip7560Bundle(bundle *types.ExternallyReceivedBundle) error
	GetRip7560BundleStatus(hash common.Hash) (*types.BundleReceipt, error)
	PendingRip7560Bundle() (*types.ExternallyReceivedBundle, error)
=======
	// Clear removes all tracked transactions from the pool
	Clear()
>>>>>>> 85ffbde4
}<|MERGE_RESOLUTION|>--- conflicted
+++ resolved
@@ -169,14 +169,11 @@
 	// identified by their hashes.
 	Status(hash common.Hash) TxStatus
 
-<<<<<<< HEAD
+	// Clear removes all tracked transactions from the pool
+	Clear()
+
 	// RIP-7560 specific subpool functions, other subpools should ignore these
-
 	SubmitRip7560Bundle(bundle *types.ExternallyReceivedBundle) error
 	GetRip7560BundleStatus(hash common.Hash) (*types.BundleReceipt, error)
 	PendingRip7560Bundle() (*types.ExternallyReceivedBundle, error)
-=======
-	// Clear removes all tracked transactions from the pool
-	Clear()
->>>>>>> 85ffbde4
 }
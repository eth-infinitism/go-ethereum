--- conflicted
+++ resolved
@@ -157,12 +157,6 @@
 		}
 
 		statedb.SetTxContext(tx.Hash(), index+i)
-<<<<<<< HEAD
-
-		vpr, err := ApplyRip7560ValidationPhases(chainConfig, bc, coinbase, gp, statedb, header, tx, cfg)
-		if err != nil {
-			return nil, nil, nil, err
-=======
 		beforeValidationSnapshotId := statedb.Snapshot()
 		vpr, vpe := ApplyRip7560ValidationPhases(chainConfig, bc, coinbase, gp, statedb, header, tx, cfg)
 		if vpe != nil {
@@ -185,7 +179,6 @@
 				continue
 			}
 			return nil, nil, nil, nil, vpe
->>>>>>> ae32a258
 		}
 		validationPhaseResults = append(validationPhaseResults, vpr)
 		validatedTransactions = append(validatedTransactions, tx)
@@ -521,13 +514,9 @@
 	accountExecutionMsg := prepareAccountExecutionMessage(vpr.Tx)
 	beforeExecSnapshotId := statedb.Snapshot()
 	executionResult := CallFrame(st, &AA_ENTRY_POINT, sender, accountExecutionMsg, aatx.Gas)
-<<<<<<< HEAD
-	execRefund := capRefund(st.state.GetRefund(), executionResult.UsedGas)
-	executionStatus := types.ReceiptStatusSuccessful
-=======
 	receiptStatus := types.ReceiptStatusSuccessful
 	executionStatus := ExecutionStatusSuccess
->>>>>>> ae32a258
+	execRefund := capRefund(st.state.GetRefund(), executionResult.UsedGas)
 	if executionResult.Failed() {
 		receiptStatus = types.ReceiptStatusFailed
 		executionStatus = ExecutionStatusExecutionFailure
@@ -543,11 +532,7 @@
 	var postOpGasUsed uint64
 	var paymasterPostOpResult *ExecutionResult
 	if len(vpr.PaymasterContext) != 0 {
-<<<<<<< HEAD
-		paymasterPostOpResult := applyPaymasterPostOpFrame(st, aatx, vpr, !executionResult.Failed(), gasUsed-gasRefund)
-=======
-		paymasterPostOpResult = applyPaymasterPostOpFrame(st, aatx, vpr, !executionResult.Failed(), gasUsed)
->>>>>>> ae32a258
+		paymasterPostOpResult = applyPaymasterPostOpFrame(st, aatx, vpr, !executionResult.Failed(), gasUsed-gasRefund)
 		postOpGasUsed = paymasterPostOpResult.UsedGas
 		gasRefund += capRefund(paymasterPostOpResult.RefundedGas, postOpGasUsed)
 		// PostOp failed, reverting execution changes
@@ -567,7 +552,7 @@
 	refundPayer(vpr, statedb, gasUsed)
 	payCoinbase(st, aatx, gasUsed)
 
-	err = injectRIP7560TransactionEvent(aatx, executionStatus, header, statedb)
+	err := injectRIP7560TransactionEvent(aatx, executionStatus, header, statedb)
 	if err != nil {
 		return nil, err
 	}
@@ -603,7 +588,86 @@
 	return receipt, nil
 }
 
-<<<<<<< HEAD
+func injectRIP7560TransactionEvent(
+	aatx *types.Rip7560AccountAbstractionTx,
+	executionStatus uint64,
+	header *types.Header,
+	statedb *state.StateDB,
+) error {
+	topics, data, err := abiEncodeRIP7560TransactionEvent(aatx, executionStatus)
+	if err != nil {
+		return err
+	}
+	err = injectEvent(topics, data, header.Number.Uint64(), statedb)
+	if err != nil {
+		return err
+	}
+	return nil
+}
+
+func injectRIP7560AccountDeployedEvent(
+	aatx *types.Rip7560AccountAbstractionTx,
+	header *types.Header,
+	statedb *state.StateDB,
+) error {
+	topics, data, err := abiEncodeRIP7560AccountDeployedEvent(aatx)
+	if err != nil {
+		return err
+	}
+	err = injectEvent(topics, data, header.Number.Uint64(), statedb)
+	if err != nil {
+		return err
+	}
+	return nil
+}
+
+func injectRIP7560TransactionRevertReasonEvent(
+	aatx *types.Rip7560AccountAbstractionTx,
+	revertData []byte,
+	header *types.Header,
+	statedb *state.StateDB,
+) error {
+	topics, data, err := abiEncodeRIP7560TransactionRevertReasonEvent(aatx, revertData)
+	if err != nil {
+		return err
+	}
+	err = injectEvent(topics, data, header.Number.Uint64(), statedb)
+	if err != nil {
+		return err
+	}
+	return nil
+}
+
+func injectRIP7560TransactionPostOpRevertReasonEvent(
+	aatx *types.Rip7560AccountAbstractionTx,
+	revertData []byte,
+	header *types.Header,
+	statedb *state.StateDB,
+) error {
+	topics, data, err := abiEncodeRIP7560TransactionPostOpRevertReasonEvent(aatx, revertData)
+	if err != nil {
+		return err
+	}
+	err = injectEvent(topics, data, header.Number.Uint64(), statedb)
+	if err != nil {
+		return err
+	}
+	return nil
+}
+
+func injectEvent(topics []common.Hash, data []byte, blockNumber uint64, statedb *state.StateDB) error {
+	transactionLog := &types.Log{
+		Address: AA_ENTRY_POINT,
+		Topics:  topics,
+		Data:    data,
+		// This is a non-consensus field, but assigned here because
+		// core/state doesn't know the current block number.
+		BlockNumber: blockNumber,
+	}
+	statedb.AddLog(transactionLog)
+	return nil
+}
+
 // extracted from TransitionDb()
 func payCoinbase(st *StateTransition, msg *types.Rip7560AccountAbstractionTx, gasUsed uint64) {
 	rules := st.evm.ChainConfig().Rules(st.evm.Context.BlockNumber, st.evm.Context.Random != nil, st.evm.Context.Time)
@@ -630,86 +694,6 @@
 			st.evm.AccessEvents.BalanceGas(st.evm.Context.Coinbase, true)
 		}
 	}
-=======
-func injectRIP7560TransactionEvent(
-	aatx *types.Rip7560AccountAbstractionTx,
-	executionStatus uint64,
-	header *types.Header,
-	statedb *state.StateDB,
-) error {
-	topics, data, err := abiEncodeRIP7560TransactionEvent(aatx, executionStatus)
-	if err != nil {
-		return err
-	}
-	err = injectEvent(topics, data, header.Number.Uint64(), statedb)
-	if err != nil {
-		return err
-	}
-	return nil
-}
-
-func injectRIP7560AccountDeployedEvent(
-	aatx *types.Rip7560AccountAbstractionTx,
-	header *types.Header,
-	statedb *state.StateDB,
-) error {
-	topics, data, err := abiEncodeRIP7560AccountDeployedEvent(aatx)
-	if err != nil {
-		return err
-	}
-	err = injectEvent(topics, data, header.Number.Uint64(), statedb)
-	if err != nil {
-		return err
-	}
-	return nil
-}
-
-func injectRIP7560TransactionRevertReasonEvent(
-	aatx *types.Rip7560AccountAbstractionTx,
-	revertData []byte,
-	header *types.Header,
-	statedb *state.StateDB,
-) error {
-	topics, data, err := abiEncodeRIP7560TransactionRevertReasonEvent(aatx, revertData)
-	if err != nil {
-		return err
-	}
-	err = injectEvent(topics, data, header.Number.Uint64(), statedb)
-	if err != nil {
-		return err
-	}
-	return nil
-}
-
-func injectRIP7560TransactionPostOpRevertReasonEvent(
-	aatx *types.Rip7560AccountAbstractionTx,
-	revertData []byte,
-	header *types.Header,
-	statedb *state.StateDB,
-) error {
-	topics, data, err := abiEncodeRIP7560TransactionPostOpRevertReasonEvent(aatx, revertData)
-	if err != nil {
-		return err
-	}
-	err = injectEvent(topics, data, header.Number.Uint64(), statedb)
-	if err != nil {
-		return err
-	}
-	return nil
-}
-
-func injectEvent(topics []common.Hash, data []byte, blockNumber uint64, statedb *state.StateDB) error {
-	transactionLog := &types.Log{
-		Address: AA_ENTRY_POINT,
-		Topics:  topics,
-		Data:    data,
-		// This is a non-consensus field, but assigned here because
-		// core/state doesn't know the current block number.
-		BlockNumber: blockNumber,
-	}
-	statedb.AddLog(transactionLog)
-	return nil
->>>>>>> ae32a258
 }
 
 func prepareAccountValidationMessage(tx *types.Rip7560AccountAbstractionTx, signingHash common.Hash) ([]byte, error) {

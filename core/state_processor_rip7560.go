--- conflicted
+++ resolved
@@ -26,25 +26,6 @@
 }
 
 type ValidationPhaseResult struct {
-<<<<<<< HEAD
-	TxIndex                int
-	Tx                     *types.Transaction
-	TxHash                 common.Hash
-	PaymasterContext       []byte
-	PreCharge              *uint256.Int
-	EffectiveGasPrice      *uint256.Int
-	TotalValidationGasUsed uint64
-	ValidationRefund       uint64
-	CallDataUsedGas        uint64
-	NonceManagerUsedGas    uint64
-	DeploymentUsedGas      uint64
-	ValidationUsedGas      uint64
-	PmValidationUsedGas    uint64
-	SenderValidAfter       uint64
-	SenderValidUntil       uint64
-	PmValidAfter           uint64
-	PmValidUntil           uint64
-=======
 	TxIndex               int
 	Tx                    *types.Transaction
 	TxHash                common.Hash
@@ -52,6 +33,8 @@
 	PreCharge             *uint256.Int
 	EffectiveGasPrice     *uint256.Int
 	PreTransactionGasCost uint64
+	ValidationRefund      uint64
+	CallDataUsedGas       uint64
 	NonceManagerUsedGas   uint64
 	DeploymentUsedGas     uint64
 	ValidationUsedGas     uint64
@@ -60,7 +43,6 @@
 	SenderValidUntil      uint64
 	PmValidAfter          uint64
 	PmValidUntil          uint64
->>>>>>> f05b85d3
 }
 
 const (
@@ -452,46 +434,19 @@
 		return nil, err
 	}
 
-<<<<<<< HEAD
-	callDataUsedGas, err := aatx.CallDataGasCost()
 	//this is the value to refund, but we refund at the end, after execution.
 	// we COULD refund here (and thus restore unused gas to the gaspool),and that would allow more TXs to be included in a block,
 	// but that would require a more complex refund mechanism: splitting evm refund from excessive prefund refund.
 	gasRefund := st.state.GetRefund()
 
-	validationGasUsed := st.gasUsed() + callDataUsedGas
-=======
->>>>>>> f05b85d3
-	if err != nil {
-		return nil, err
-	}
 	vpr := &ValidationPhaseResult{
-<<<<<<< HEAD
-		Tx:                     tx,
-		TxHash:                 tx.Hash(),
-		PreCharge:              preCharge,
-		EffectiveGasPrice:      effectiveGasPrice,
-		PaymasterContext:       paymasterContext,
-		ValidationRefund:       gasRefund,
-		TotalValidationGasUsed: validationGasUsed,
-
-		CallDataUsedGas:     callDataUsedGas,
-		DeploymentUsedGas:   deploymentUsedGas,
-		NonceManagerUsedGas: nonceManagerUsedGas,
-		ValidationUsedGas:   resultAccountValidation.UsedGas,
-		PmValidationUsedGas: pmValidationUsedGas,
-
-		SenderValidAfter: aad.ValidAfter.Uint64(),
-		SenderValidUntil: aad.ValidUntil.Uint64(),
-		PmValidAfter:     pmValidAfter,
-		PmValidUntil:     pmValidUntil,
-=======
 		Tx:                    tx,
 		TxHash:                tx.Hash(),
 		PreCharge:             preCharge,
-		EffectiveGasPrice:     gasPriceUint256,
+		EffectiveGasPrice:     effectiveGasPrice,
 		PaymasterContext:      paymasterContext,
 		PreTransactionGasCost: preTransactionGasCost,
+		ValidationRefund:      gasRefund,
 		DeploymentUsedGas:     deploymentUsedGas,
 		NonceManagerUsedGas:   nonceManagerUsedGas,
 		ValidationUsedGas:     resultAccountValidation.UsedGas,
@@ -500,7 +455,6 @@
 		SenderValidUntil:      aad.ValidUntil.Uint64(),
 		PmValidAfter:          pmValidAfter,
 		PmValidUntil:          pmValidUntil,
->>>>>>> f05b85d3
 	}
 	statedb.Finalise(true)
 
@@ -592,15 +546,11 @@
 	}
 	executionGasPenalty := (aatx.Gas - executionResult.UsedGas) * AA_GAS_PENALTY_PCT / 100
 
-<<<<<<< HEAD
-	gasUsed := vpr.TotalValidationGasUsed +
-=======
 	gasUsed := vpr.ValidationUsedGas +
 		vpr.NonceManagerUsedGas +
 		vpr.DeploymentUsedGas +
 		vpr.PmValidationUsedGas +
 		vpr.PreTransactionGasCost +
->>>>>>> f05b85d3
 		executionResult.UsedGas +
 		executionGasPenalty
 

--- conflicted
+++ resolved
@@ -145,13 +145,8 @@
 
 	chargeFrom := st.Sender
 
-<<<<<<< HEAD
-	if st.Paymaster.Cmp(common.Address{}) != 0 {
+	if st.Paymaster != nil && st.Paymaster.Cmp(common.Address{}) != 0 {
 		chargeFrom = *st.Paymaster
-=======
-	if st.Paymaster != nil {
-		chargeFrom = st.Paymaster
->>>>>>> 2312c4fd
 	}
 
 	if have, want := state.GetBalance(*chargeFrom), balanceCheck; have.Cmp(want) < 0 {
@@ -212,12 +207,7 @@
 			err = errors.New("sender not deployed")
 		}
 		if err != nil {
-			// TODO: bubble up the inner error message to the user, if possible
-<<<<<<< HEAD
-			return nil, errors.New("account deployment failed - invalid transaction")
-=======
 			return nil, fmt.Errorf("account deployment failed: %v", err)
->>>>>>> 2312c4fd
 		}
 		statedb.IntermediateRoot(true)
 	}
@@ -362,11 +352,7 @@
 
 func prepareDeployerMessage(baseTx *types.Transaction, config *params.ChainConfig) *Message {
 	tx := baseTx.Rip7560TransactionData()
-<<<<<<< HEAD
 	if tx.Deployer == nil || tx.Deployer.Cmp(common.Address{}) == 0 {
-=======
-	if tx.Deployer == nil {
->>>>>>> 2312c4fd
 		return nil
 	}
 	return &Message{
@@ -413,11 +399,7 @@
 
 func preparePaymasterValidationMessage(baseTx *types.Transaction, config *params.ChainConfig, signingHash common.Hash) (*Message, error) {
 	tx := baseTx.Rip7560TransactionData()
-<<<<<<< HEAD
 	if tx.Paymaster == nil || tx.Paymaster.Cmp(common.Address{}) == 0 {
-=======
-	if tx.Paymaster == nil {
->>>>>>> 2312c4fd
 		return nil, nil
 	}
 	jsondata := `[

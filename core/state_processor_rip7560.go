package core

import (
	"errors"
	"fmt"
	"github.com/ethereum/go-ethereum/accounts/abi"
	"github.com/ethereum/go-ethereum/common"
	"github.com/ethereum/go-ethereum/common/hexutil"
	"github.com/ethereum/go-ethereum/common/math"
	cmath "github.com/ethereum/go-ethereum/common/math"
	"github.com/ethereum/go-ethereum/core/state"
	"github.com/ethereum/go-ethereum/core/tracing"
	"github.com/ethereum/go-ethereum/core/types"
	"github.com/ethereum/go-ethereum/core/vm"
	"github.com/ethereum/go-ethereum/log"
	"github.com/ethereum/go-ethereum/params"
	"github.com/holiman/uint256"
	"math/big"
)

type EntryPointCall struct {
	OnEnterSuper tracing.EnterHook
	Input        []byte
	From         common.Address
	err          error
}

type ValidationPhaseResult struct {
	TxIndex                int
	Tx                     *types.Transaction
	TxHash                 common.Hash
	PaymasterContext       []byte
	PreCharge              *uint256.Int
	EffectiveGasPrice      *uint256.Int
	TotalValidationGasUsed uint64
	ValidationRefund       uint64
	CallDataUsedGas        uint64
	NonceManagerUsedGas    uint64
	DeploymentUsedGas      uint64
	ValidationUsedGas      uint64
	PmValidationUsedGas    uint64
	SenderValidAfter       uint64
	SenderValidUntil       uint64
	PmValidAfter           uint64
	PmValidUntil           uint64
}

const (
	ExecutionStatusSuccess                   = uint64(0)
	ExecutionStatusExecutionFailure          = uint64(1)
	ExecutionStatusPostOpFailure             = uint64(2)
	ExecutionStatusExecutionAndPostOpFailure = uint64(3)
)

// ValidationPhaseError is an API error that encompasses an EVM revert with JSON error
// code and a binary data blob.
type ValidationPhaseError struct {
	error
	reason string // revert reason hex encoded

	revertEntityName *string
	frameReverted    bool
}

func (v *ValidationPhaseError) ErrorData() interface{} {
	return v.reason
}

// newValidationPhaseError creates a revertError instance with the provided revert data.
func newValidationPhaseError(
	innerErr error,
	revertReason []byte,
	revertEntityName *string,
	frameReverted bool,
) *ValidationPhaseError {
	var errorMessage string
	contractSubst := ""
	if revertEntityName != nil {
		contractSubst = fmt.Sprintf(" in contract %s", *revertEntityName)
	}
	if innerErr != nil {
		errorMessage = fmt.Sprintf(
			"validation phase failed%s with exception: %s",
			contractSubst,
			innerErr.Error(),
		)
	} else {
		errorMessage = fmt.Sprintf("validation phase failed%s", contractSubst)
	}
	// TODO: use "vm.ErrorX" for RIP-7560 specific errors as well!
	err := errors.New(errorMessage)

	reason, errUnpack := abi.UnpackRevert(revertReason)
	if errUnpack == nil {
		err = fmt.Errorf("%w: %v", err, reason)
	}
	return &ValidationPhaseError{
		error:  err,
		reason: hexutil.Encode(revertReason),

		frameReverted:    frameReverted,
		revertEntityName: revertEntityName,
	}
}

// HandleRip7560Transactions apply state changes of all sequential RIP-7560 transactions.
// During block building the 'skipInvalid' flag is set to False, and invalid transactions are silently ignored.
// Returns an array of included transactions.
func HandleRip7560Transactions(
	transactions []*types.Transaction,
	index int,
	statedb *state.StateDB,
	coinbase *common.Address,
	header *types.Header,
	gp *GasPool,
	chainConfig *params.ChainConfig,
	bc ChainContext,
	cfg vm.Config,
	skipInvalid bool,
	usedGas *uint64,
) ([]*types.Transaction, types.Receipts, []*types.Rip7560TransactionDebugInfo, []*types.Log, error) {
	validatedTransactions := make([]*types.Transaction, 0)
	receipts := make([]*types.Receipt, 0)
	allLogs := make([]*types.Log, 0)

	iTransactions, iReceipts, validationFailureReceipts, iLogs, err := handleRip7560Transactions(
		transactions, index, statedb, coinbase, header, gp, chainConfig, bc, cfg, skipInvalid, usedGas,
	)
	if err != nil {
		return nil, nil, nil, nil, err
	}
	validatedTransactions = append(validatedTransactions, iTransactions...)
	receipts = append(receipts, iReceipts...)
	allLogs = append(allLogs, iLogs...)
	return validatedTransactions, receipts, validationFailureReceipts, allLogs, nil
}

func handleRip7560Transactions(
	transactions []*types.Transaction,
	index int,
	statedb *state.StateDB,
	coinbase *common.Address,
	header *types.Header,
	gp *GasPool,
	chainConfig *params.ChainConfig,
	bc ChainContext,
	cfg vm.Config,
	skipInvalid bool,
	usedGas *uint64,
) ([]*types.Transaction, types.Receipts, []*types.Rip7560TransactionDebugInfo, []*types.Log, error) {
	validationPhaseResults := make([]*ValidationPhaseResult, 0)
	validatedTransactions := make([]*types.Transaction, 0)
	validationFailureInfos := make([]*types.Rip7560TransactionDebugInfo, 0)
	receipts := make([]*types.Receipt, 0)
	allLogs := make([]*types.Log, 0)
	for i, tx := range transactions[index:] {
		if tx.Type() != types.Rip7560Type {
			break
		}

		statedb.SetTxContext(tx.Hash(), index+i)
		beforeValidationSnapshotId := statedb.Snapshot()
		vpr, vpe := ApplyRip7560ValidationPhases(chainConfig, bc, coinbase, gp, statedb, header, tx, cfg)
		if vpe != nil {
			if skipInvalid {
				log.Error("Validation failed during block building, should not happen, skipping transaction", "error", vpe)
				debugInfo := &types.Rip7560TransactionDebugInfo{
					TxHash:           tx.Hash(),
					RevertData:       vpe.Error(),
					FrameReverted:    false,
					RevertEntityName: "n/a",
				}
				validationFailureInfos = append(validationFailureInfos, debugInfo)
				var vpeCast *ValidationPhaseError
				if errors.As(vpe, &vpeCast) {
					debugInfo.RevertData = vpeCast.reason
					debugInfo.FrameReverted = vpeCast.frameReverted
					debugInfo.RevertEntityName = *vpeCast.revertEntityName
				}
				statedb.RevertToSnapshot(beforeValidationSnapshotId)
				continue
			}
			return nil, nil, nil, nil, vpe
		}
		validationPhaseResults = append(validationPhaseResults, vpr)
		validatedTransactions = append(validatedTransactions, tx)

		// This is the line separating the Validation and Execution phases
		// It should be separated to implement the mempool-friendly AA RIP-7711
		// for i, vpr := range validationPhaseResults

		// TODO: this will miss all validation phase events - pass in 'vpr'
		// statedb.SetTxContext(vpr.Tx.Hash(), i)

		receipt, err := ApplyRip7560ExecutionPhase(chainConfig, vpr, bc, coinbase, gp, statedb, header, cfg, usedGas)

		if err != nil {
			return nil, nil, nil, nil, err
		}
		statedb.Finalise(true)

		receipts = append(receipts, receipt)
		allLogs = append(allLogs, receipt.Logs...)
	}
	return validatedTransactions, receipts, validationFailureInfos, allLogs, nil
}

func BuyGasRip7560Transaction(st *types.Rip7560AccountAbstractionTx, state vm.StateDB, gasPrice *uint256.Int) (uint64, *uint256.Int, error) {
	gasLimit, err := st.TotalGasLimit()
	if err != nil {
		return 0, nil, err
	}

	//TODO: check gasLimit against block gasPool
	preCharge := new(uint256.Int).SetUint64(gasLimit)
	preCharge = preCharge.Mul(preCharge, gasPrice)

	chargeFrom := st.GasPayer()

	if have, want := state.GetBalance(*chargeFrom), preCharge; have.Cmp(want) < 0 {
		return 0, nil, fmt.Errorf("%w: address %v have %v want %v", ErrInsufficientFunds, chargeFrom.Hex(), have, want)
	}

	state.SubBalance(*chargeFrom, preCharge, 0)
	return gasLimit, preCharge, nil
}

// refund the transaction payer (either account or paymaster) with the excess gas cost
func refundPayer(vpr *ValidationPhaseResult, state vm.StateDB, gasUsed uint64) {
	var chargeFrom = vpr.Tx.Rip7560TransactionData().GasPayer()

	actualGasCost := new(uint256.Int).Mul(vpr.EffectiveGasPrice, new(uint256.Int).SetUint64(gasUsed))

	refund := new(uint256.Int).Sub(vpr.PreCharge, actualGasCost)

	state.AddBalance(*chargeFrom, refund, tracing.BalanceIncreaseGasReturn)
}

// CheckNonceRip7560 checks nonce of RIP-7560 transactions.
// Transactions that don't rely on RIP-7712 two-dimensional nonces are checked statically.
// Transactions using RIP-7712 two-dimensional nonces execute an extra validation frame on-chain.
func CheckNonceRip7560(st *StateTransition, tx *types.Rip7560AccountAbstractionTx) (uint64, error) {
	if tx.IsRip7712Nonce() {
		return performNonceCheckFrameRip7712(st, tx)
	}
	stNonce := st.state.GetNonce(*tx.Sender)
	if msgNonce := tx.Nonce; stNonce < msgNonce {
		return 0, fmt.Errorf("%w: address %v, tx: %d state: %d", ErrNonceTooHigh,
			tx.Sender.Hex(), msgNonce, stNonce)
	} else if stNonce > msgNonce {
		return 0, fmt.Errorf("%w: address %v, tx: %d state: %d", ErrNonceTooLow,
			tx.Sender.Hex(), msgNonce, stNonce)
	} else if stNonce+1 < stNonce {
		return 0, fmt.Errorf("%w: address %v, nonce: %d", ErrNonceMax,
			tx.Sender.Hex(), stNonce)
	}
	return 0, nil
}

func performNonceCheckFrameRip7712(st *StateTransition, tx *types.Rip7560AccountAbstractionTx) (uint64, error) {
	if !st.evm.ChainConfig().IsRIP7712(st.evm.Context.BlockNumber) {
		return 0, newValidationPhaseError(fmt.Errorf("RIP-7712 nonce is disabled"), nil, nil, false)
	}
	nonceManagerMessageData := prepareNonceManagerMessage(tx)
	resultNonceManager := CallFrame(st, &AA_ENTRY_POINT, &AA_NONCE_MANAGER, nonceManagerMessageData, st.gasRemaining)
	if resultNonceManager.Failed() {
		return 0, newValidationPhaseError(
			fmt.Errorf("RIP-7712 nonce validation failed: %w", resultNonceManager.Err),
			resultNonceManager.ReturnData,
			ptr("NonceManager"),
			true,
		)
	}
	return resultNonceManager.UsedGas, nil
}

// call a frame in the context of this state transition.
func CallFrame(st *StateTransition, from *common.Address, to *common.Address, data []byte, gasLimit uint64) *ExecutionResult {
	sender := vm.AccountRef(*from)
	retData, gasRemaining, err := st.evm.Call(sender, *to, data, gasLimit, uint256.NewInt(0))
	usedGas := gasLimit - gasRemaining
	st.gasRemaining -= usedGas

	return &ExecutionResult{
		ReturnData: retData,
		UsedGas:    usedGas,
		Err:        err,
	}
}

func ptr(s string) *string { return &s }

func ApplyRip7560ValidationPhases(
	chainConfig *params.ChainConfig,
	bc ChainContext,
	coinbase *common.Address,
	gp *GasPool,
	statedb *state.StateDB,
	header *types.Header,
	tx *types.Transaction,
	cfg vm.Config,
) (*ValidationPhaseResult, error) {
	aatx := tx.Rip7560TransactionData()

	gasPrice := aatx.EffectiveGasPrice(header.BaseFee)
	effectiveGasPrice := uint256.MustFromBig(gasPrice)
	gasLimit, preCharge, err := BuyGasRip7560Transaction(aatx, statedb, effectiveGasPrice)
	if err != nil {
		return nil, newValidationPhaseError(err, nil, nil, false)
	}

	blockContext := NewEVMBlockContext(header, bc, coinbase)
	sender := aatx.Sender
	txContext := vm.TxContext{
		Origin:   *aatx.Sender,
		GasPrice: gasPrice,
	}
	evm := vm.NewEVM(blockContext, txContext, statedb, chainConfig, cfg)
	rules := evm.ChainConfig().Rules(evm.Context.BlockNumber, evm.Context.Random != nil, evm.Context.Time)

	statedb.Prepare(rules, *sender, evm.Context.Coinbase, &AA_ENTRY_POINT, vm.ActivePrecompiles(rules), tx.AccessList())

	epc := &EntryPointCall{}

	if evm.Config.Tracer == nil {
		evm.Config.Tracer = &tracing.Hooks{
			OnEnter: epc.OnEnter,
		}
	} else {
		// keep the original tracer's OnEnter hook
		epc.OnEnterSuper = evm.Config.Tracer.OnEnter
		newTracer := *evm.Config.Tracer
		newTracer.OnEnter = epc.OnEnter
		evm.Config.Tracer = &newTracer
	}

	if evm.Config.Tracer.OnTxStart != nil {
		evm.Config.Tracer.OnTxStart(evm.GetVMContext(), tx, common.Address{})
	}

	st := NewStateTransition(evm, nil, gp)
	st.initialGas = gasLimit
	st.gasRemaining = gasLimit

	/*** Nonce Manager Frame ***/
	nonceManagerUsedGas, err := CheckNonceRip7560(st, aatx)
	if err != nil {
		return nil, err
	}

	/*** Deployer Frame ***/
	var deploymentUsedGas uint64
	if aatx.Deployer != nil {
		if statedb.GetCodeSize(*sender) != 0 {
			return nil, fmt.Errorf("account deployment failed: already deployed")
		}
		resultDeployer := CallFrame(st, &AA_SENDER_CREATOR, aatx.Deployer, aatx.DeployerData, aatx.ValidationGasLimit)
		if resultDeployer.Failed() {
			return nil, newValidationPhaseError(
				resultDeployer.Err,
				resultDeployer.ReturnData,
				ptr("deployer"),
				true,
			)
		}
		if statedb.GetCodeSize(*sender) == 0 {
			return nil, newValidationPhaseError(
				fmt.Errorf(
					"sender not deployed by factory, sender:%s factory:%s",
					sender.String(), aatx.Deployer.String(),
				), nil, nil, false)
		}
		deploymentUsedGas = resultDeployer.UsedGas
	} else {
		if statedb.GetCodeSize(*sender) == 0 {
			return nil, newValidationPhaseError(
				fmt.Errorf(
					"account is not deployed and no factory is specified, account:%s", sender.String(),
				), nil, nil, false)
		}
		if !aatx.IsRip7712Nonce() {
			statedb.SetNonce(*sender, statedb.GetNonce(*sender)+1)
		}
	}

	/*** Account Validation Frame ***/
	signer := types.MakeSigner(chainConfig, header.Number, header.Time)
	signingHash := signer.Hash(tx)
	accountValidationMsg, err := prepareAccountValidationMessage(aatx, signingHash)
	if err != nil {
		return nil, newValidationPhaseError(err, nil, nil, false)
	}
	resultAccountValidation := CallFrame(st, &AA_ENTRY_POINT, aatx.Sender, accountValidationMsg, aatx.ValidationGasLimit-deploymentUsedGas)
	if resultAccountValidation.Failed() {
		return nil, newValidationPhaseError(
			resultAccountValidation.Err,
			resultAccountValidation.ReturnData,
			ptr("account"),
			true,
		)
	}
	aad, err := validateAccountEntryPointCall(epc, aatx.Sender)
	if err != nil {
		return nil, newValidationPhaseError(err, nil, nil, false)
	}

	// clear the EntryPoint calls array after parsing
	epc.err = nil
	epc.Input = nil
	epc.From = common.Address{}

	err = validateValidityTimeRange(header.Time, aad.ValidAfter.Uint64(), aad.ValidUntil.Uint64())
	if err != nil {
		return nil, newValidationPhaseError(err, nil, nil, false)
	}

	paymasterContext, pmValidationUsedGas, pmValidAfter, pmValidUntil, err := applyPaymasterValidationFrame(st, epc, tx, signingHash, header)
	if err != nil {
		return nil, err
	}

	callDataUsedGas, err := aatx.CallDataGasCost()
	//this is the value to refund, but we refund at the end, after execution.
	// we COULD refund here (and thus restore unused gas to the gaspool),and that would allow more TXs to be included in a block,
	// but that would require a more complex refund mechanism: splitting evm refund from excessive prefund refund.
	gasRefund := st.state.GetRefund()

	validationGasUsed := st.gasUsed() + callDataUsedGas
	if err != nil {
		return nil, err
	}
	vpr := &ValidationPhaseResult{
		Tx:                     tx,
		TxHash:                 tx.Hash(),
		PreCharge:              preCharge,
		EffectiveGasPrice:      effectiveGasPrice,
		PaymasterContext:       paymasterContext,
		ValidationRefund:       gasRefund,
		TotalValidationGasUsed: validationGasUsed,

		CallDataUsedGas:     callDataUsedGas,
		DeploymentUsedGas:   deploymentUsedGas,
		NonceManagerUsedGas: nonceManagerUsedGas,
		ValidationUsedGas:   resultAccountValidation.UsedGas,
		PmValidationUsedGas: pmValidationUsedGas,

		SenderValidAfter: aad.ValidAfter.Uint64(),
		SenderValidUntil: aad.ValidUntil.Uint64(),
		PmValidAfter:     pmValidAfter,
		PmValidUntil:     pmValidUntil,
	}
	statedb.Finalise(true)

	return vpr, nil
}

func applyPaymasterValidationFrame(st *StateTransition, epc *EntryPointCall, tx *types.Transaction, signingHash common.Hash, header *types.Header) ([]byte, uint64, uint64, uint64, error) {
	/*** Paymaster Validation Frame ***/
	aatx := tx.Rip7560TransactionData()
	var pmValidationUsedGas uint64
	paymasterMsg, err := preparePaymasterValidationMessage(aatx, signingHash)
	if err != nil {
		return nil, 0, 0, 0, newValidationPhaseError(err, nil, nil, false)
	}
	if paymasterMsg == nil {
		return nil, 0, 0, 0, nil
	}
	resultPm := CallFrame(st, &AA_ENTRY_POINT, aatx.Paymaster, paymasterMsg, aatx.PaymasterValidationGasLimit)

	if resultPm.Failed() {
		return nil, 0, 0, 0, newValidationPhaseError(
			resultPm.Err,
			resultPm.ReturnData,
			ptr("paymaster"),
			true,
		)
	}
	pmValidationUsedGas = resultPm.UsedGas
	apd, err := validatePaymasterEntryPointCall(epc, aatx.Paymaster)
	if err != nil {
		return nil, 0, 0, 0, newValidationPhaseError(err, nil, nil, false)
	}
	err = validateValidityTimeRange(header.Time, apd.ValidAfter.Uint64(), apd.ValidUntil.Uint64())
	if err != nil {
		return nil, 0, 0, 0, newValidationPhaseError(err, nil, nil, false)
	}
	return apd.Context, pmValidationUsedGas, apd.ValidAfter.Uint64(), apd.ValidUntil.Uint64(), nil
}

func applyPaymasterPostOpFrame(st *StateTransition, aatx *types.Rip7560AccountAbstractionTx, vpr *ValidationPhaseResult, success bool, gasUsed uint64) *ExecutionResult {
	var paymasterPostOpResult *ExecutionResult
	paymasterPostOpMsg := preparePostOpMessage(vpr, success, gasUsed)
	paymasterPostOpResult = CallFrame(st, &AA_ENTRY_POINT, aatx.Paymaster, paymasterPostOpMsg, aatx.PostOpGas)
	return paymasterPostOpResult
}

<<<<<<< HEAD
func capRefund(getRefund uint64, gasUsed uint64) uint64 {
	refund := gasUsed / params.RefundQuotientEIP3529
	if refund > getRefund {
		return getRefund
	}
	return refund
}

=======
>>>>>>> 57b899ac
func ApplyRip7560ExecutionPhase(
	config *params.ChainConfig,
	vpr *ValidationPhaseResult,
	bc ChainContext,
	author *common.Address,
	gp *GasPool,
	statedb *state.StateDB,
	header *types.Header,
	cfg vm.Config,
<<<<<<< HEAD
=======
	usedGas *uint64,
>>>>>>> 57b899ac
) (*types.Receipt, error) {

	blockContext := NewEVMBlockContext(header, bc, author)
	aatx := vpr.Tx.Rip7560TransactionData()
	sender := aatx.Sender
	txContext := vm.TxContext{
		Origin:   *sender,
		GasPrice: vpr.EffectiveGasPrice.ToBig(),
	}
	txContext.Origin = *aatx.Sender
	evm := vm.NewEVM(blockContext, txContext, statedb, config, cfg)
	st := NewStateTransition(evm, nil, gp)
	st.initialGas = math.MaxUint64
	st.gasRemaining = math.MaxUint64

	accountExecutionMsg := prepareAccountExecutionMessage(vpr.Tx)
	beforeExecSnapshotId := statedb.Snapshot()
	executionResult := CallFrame(st, &AA_ENTRY_POINT, sender, accountExecutionMsg, aatx.Gas)
	receiptStatus := types.ReceiptStatusSuccessful
	executionStatus := ExecutionStatusSuccess
	execRefund := capRefund(st.state.GetRefund(), executionResult.UsedGas)
	if executionResult.Failed() {
		receiptStatus = types.ReceiptStatusFailed
		executionStatus = ExecutionStatusExecutionFailure
	}
	executionGasPenalty := (aatx.Gas - executionResult.UsedGas) * AA_GAS_PENALTY_PCT / 100

	gasUsed := vpr.TotalValidationGasUsed +
		executionResult.UsedGas +
		executionGasPenalty

	gasRefund := capRefund(execRefund+vpr.ValidationRefund, gasUsed)

	var postOpGasUsed uint64
	var paymasterPostOpResult *ExecutionResult
	if len(vpr.PaymasterContext) != 0 {
		paymasterPostOpResult = applyPaymasterPostOpFrame(st, aatx, vpr, !executionResult.Failed(), gasUsed-gasRefund)
		postOpGasUsed = paymasterPostOpResult.UsedGas
		gasRefund += capRefund(paymasterPostOpResult.RefundedGas, postOpGasUsed)
		// PostOp failed, reverting execution changes
		if paymasterPostOpResult.Failed() {
			statedb.RevertToSnapshot(beforeExecSnapshotId)
			receiptStatus = types.ReceiptStatusFailed
			if executionStatus == ExecutionStatusExecutionFailure {
				executionStatus = ExecutionStatusExecutionAndPostOpFailure
			}
			executionStatus = ExecutionStatusPostOpFailure
		}
		postOpGasPenalty := (aatx.PostOpGas - postOpGasUsed) * AA_GAS_PENALTY_PCT / 100
		postOpGasUsed += postOpGasPenalty
		gasUsed += postOpGasUsed
	}
	gasUsed -= gasRefund
	refundPayer(vpr, statedb, gasUsed)
	payCoinbase(st, aatx, gasUsed)

	err := injectRIP7560TransactionEvent(aatx, executionStatus, header, statedb)
	if err != nil {
		return nil, err
	}
	if aatx.Deployer != nil {
		err = injectRIP7560AccountDeployedEvent(aatx, header, statedb)
		if err != nil {
			return nil, err
		}
	}
	if executionResult.Failed() {
		err = injectRIP7560TransactionRevertReasonEvent(aatx, executionResult.ReturnData, header, statedb)
		if err != nil {
			return nil, err
		}
	}
	if paymasterPostOpResult != nil && paymasterPostOpResult.Failed() {
		err = injectRIP7560TransactionPostOpRevertReasonEvent(aatx, paymasterPostOpResult.ReturnData, header, statedb)
		if err != nil {
			return nil, err
		}
	}

	// TODO: naming convention hell!!! 'usedGas' is 'CumulativeGasUsed' in block processing
	*usedGas += gasUsed

	receipt := &types.Receipt{Type: vpr.Tx.Type(), TxHash: vpr.Tx.Hash(), GasUsed: gasUsed, CumulativeGasUsed: *usedGas}

	receipt.Status = receiptStatus

	// Set the receipt logs and create the bloom filter.
	blockNumber := header.Number
	receipt.Logs = statedb.GetLogs(vpr.TxHash, blockNumber.Uint64(), common.Hash{})
	receipt.Bloom = types.CreateBloom(types.Receipts{receipt})
	receipt.TransactionIndex = uint(vpr.TxIndex)
	// other fields are filled in DeriveFields (all tx, block fields, and updating CumulativeGasUsed
	return receipt, nil
}

func injectRIP7560TransactionEvent(
	aatx *types.Rip7560AccountAbstractionTx,
	executionStatus uint64,
	header *types.Header,
	statedb *state.StateDB,
) error {
	topics, data, err := abiEncodeRIP7560TransactionEvent(aatx, executionStatus)
	if err != nil {
		return err
	}
	err = injectEvent(topics, data, header.Number.Uint64(), statedb)
	if err != nil {
		return err
	}
	return nil
}

func injectRIP7560AccountDeployedEvent(
	aatx *types.Rip7560AccountAbstractionTx,
	header *types.Header,
	statedb *state.StateDB,
) error {
	topics, data, err := abiEncodeRIP7560AccountDeployedEvent(aatx)
	if err != nil {
		return err
	}
	err = injectEvent(topics, data, header.Number.Uint64(), statedb)
	if err != nil {
		return err
	}
	return nil
}

func injectRIP7560TransactionRevertReasonEvent(
	aatx *types.Rip7560AccountAbstractionTx,
	revertData []byte,
	header *types.Header,
	statedb *state.StateDB,
) error {
	topics, data, err := abiEncodeRIP7560TransactionRevertReasonEvent(aatx, revertData)
	if err != nil {
		return err
	}
	err = injectEvent(topics, data, header.Number.Uint64(), statedb)
	if err != nil {
		return err
	}
	return nil
}

func injectRIP7560TransactionPostOpRevertReasonEvent(
	aatx *types.Rip7560AccountAbstractionTx,
	revertData []byte,
	header *types.Header,
	statedb *state.StateDB,
) error {
	topics, data, err := abiEncodeRIP7560TransactionPostOpRevertReasonEvent(aatx, revertData)
	if err != nil {
		return err
	}
	err = injectEvent(topics, data, header.Number.Uint64(), statedb)
	if err != nil {
		return err
	}
	return nil
}

func injectEvent(topics []common.Hash, data []byte, blockNumber uint64, statedb *state.StateDB) error {
	transactionLog := &types.Log{
		Address: AA_ENTRY_POINT,
		Topics:  topics,
		Data:    data,
		// This is a non-consensus field, but assigned here because
		// core/state doesn't know the current block number.
		BlockNumber: blockNumber,
	}
	statedb.AddLog(transactionLog)
	return nil
}

// extracted from TransitionDb()
func payCoinbase(st *StateTransition, msg *types.Rip7560AccountAbstractionTx, gasUsed uint64) {
	rules := st.evm.ChainConfig().Rules(st.evm.Context.BlockNumber, st.evm.Context.Random != nil, st.evm.Context.Time)

	effectiveTip := msg.GasTipCap
	if rules.IsLondon {
		effectiveTip = cmath.BigMin(msg.GasTipCap, new(big.Int).Sub(msg.GasFeeCap, st.evm.Context.BaseFee))
	}

	effectiveTipU256, _ := uint256.FromBig(effectiveTip)

	fmt.Printf("=== paying coinbase %v gasUsed %v effectiveTip %v\n", st.evm.Context.Coinbase.Hex(), gasUsed, effectiveTipU256)

	if st.evm.Config.NoBaseFee && msg.GasFeeCap.Sign() == 0 && msg.GasTipCap.Sign() == 0 {
		// Skip fee payment when NoBaseFee is set and the fee fields
		// are 0. This avoids a negative effectiveTip being applied to
		// the coinbase when simulating calls.
	} else {
		fee := new(uint256.Int).SetUint64(gasUsed)
		fee.Mul(fee, effectiveTipU256)
		st.state.AddBalance(st.evm.Context.Coinbase, fee, tracing.BalanceIncreaseRewardTransactionFee)
		// add the coinbase to the witness iff the fee is greater than 0
		if rules.IsEIP4762 && fee.Sign() != 0 {
			st.evm.AccessEvents.BalanceGas(st.evm.Context.Coinbase, true)
		}
	}
}

func prepareAccountValidationMessage(tx *types.Rip7560AccountAbstractionTx, signingHash common.Hash) ([]byte, error) {
	return abiEncodeValidateTransaction(tx, signingHash)
}

func preparePaymasterValidationMessage(tx *types.Rip7560AccountAbstractionTx, signingHash common.Hash) ([]byte, error) {
	if tx.Paymaster == nil || tx.Paymaster.Cmp(common.Address{}) == 0 {
		return nil, nil
	}
	return abiEncodeValidatePaymasterTransaction(tx, signingHash)
}

func prepareAccountExecutionMessage(baseTx *types.Transaction) []byte {
	tx := baseTx.Rip7560TransactionData()
	return tx.ExecutionData
}

func preparePostOpMessage(vpr *ValidationPhaseResult, success bool, gasUsed uint64) []byte {
	return abiEncodePostPaymasterTransaction(success, gasUsed, vpr.PaymasterContext)
}

func validateAccountEntryPointCall(epc *EntryPointCall, sender *common.Address) (*AcceptAccountData, error) {
	if epc.err != nil {
		return nil, epc.err
	}
	if epc.Input == nil {
		return nil, errors.New("account validation did not call the EntryPoint 'acceptAccount' callback")
	}
	if epc.From.Cmp(*sender) != 0 {
		return nil, errors.New("invalid call to EntryPoint contract from a wrong account address")
	}
	return abiDecodeAcceptAccount(epc.Input, false)
}

func validatePaymasterEntryPointCall(epc *EntryPointCall, paymaster *common.Address) (*AcceptPaymasterData, error) {
	if epc.err != nil {
		return nil, epc.err
	}
	if epc.Input == nil {
		return nil, errors.New("paymaster validation did not call the EntryPoint 'acceptPaymaster' callback")
	}

	if epc.From.Cmp(*paymaster) != 0 {
		return nil, errors.New("invalid call to EntryPoint contract from a wrong paymaster address")
	}
	apd, err := abiDecodeAcceptPaymaster(epc.Input, false)
	if err != nil {
		return nil, err
	}
	return apd, nil
}

func validateValidityTimeRange(time uint64, validAfter uint64, validUntil uint64) error {
	if validUntil == 0 && validAfter == 0 {
		return nil
	}
	if validUntil < validAfter {
		return errors.New("RIP-7560 transaction validity range invalid")
	}
	if time > validUntil {
		return errors.New("RIP-7560 transaction validity expired")
	}
	if time < validAfter {
		return errors.New("RIP-7560 transaction validity not reached yet")
	}
	return nil
}

func (epc *EntryPointCall) OnEnter(depth int, typ byte, from common.Address, to common.Address, input []byte, gas uint64, value *big.Int) {
	if epc.OnEnterSuper != nil {
		epc.OnEnterSuper(depth, typ, from, to, input, gas, value)
	}
	isRip7560EntryPoint := to.Cmp(AA_ENTRY_POINT) == 0
	if !isRip7560EntryPoint {
		return
	}

	if epc.Input != nil {
		epc.err = errors.New("illegal repeated call to the EntryPoint callback")
		return
	}

	epc.Input = make([]byte, len(input))
	copy(epc.Input, input)
	epc.From = from
}<|MERGE_RESOLUTION|>--- conflicted
+++ resolved
@@ -494,7 +494,6 @@
 	return paymasterPostOpResult
 }
 
-<<<<<<< HEAD
 func capRefund(getRefund uint64, gasUsed uint64) uint64 {
 	refund := gasUsed / params.RefundQuotientEIP3529
 	if refund > getRefund {
@@ -503,8 +502,6 @@
 	return refund
 }
 
-=======
->>>>>>> 57b899ac
 func ApplyRip7560ExecutionPhase(
 	config *params.ChainConfig,
 	vpr *ValidationPhaseResult,
@@ -514,10 +511,7 @@
 	statedb *state.StateDB,
 	header *types.Header,
 	cfg vm.Config,
-<<<<<<< HEAD
-=======
 	usedGas *uint64,
->>>>>>> 57b899ac
 ) (*types.Receipt, error) {
 
 	blockContext := NewEVMBlockContext(header, bc, author)

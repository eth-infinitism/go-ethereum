package core

import (
	"errors"
	"fmt"
	"github.com/ethereum/go-ethereum/accounts/abi"
	"github.com/ethereum/go-ethereum/common"
	"github.com/ethereum/go-ethereum/common/hexutil"
	"github.com/ethereum/go-ethereum/core/state"
	"github.com/ethereum/go-ethereum/core/tracing"
	"github.com/ethereum/go-ethereum/core/types"
	"github.com/ethereum/go-ethereum/core/vm"
	"github.com/ethereum/go-ethereum/params"
	"github.com/holiman/uint256"
	"math/big"
)

var AA_ENTRY_POINT = common.HexToAddress("0x0000000000000000000000000000000000007560")
var AA_SENDER_CREATOR = common.HexToAddress("0x00000000000000000000000000000000ffff7560")

type EntryPointCall struct {
	OnEnterSuper tracing.EnterHook
	Input        []byte
	From         common.Address
	err          error
}

type ValidationPhaseResult struct {
	TxIndex             int
	Tx                  *types.Transaction
	TxHash              common.Hash
	PaymasterContext    []byte
	PreCharge           *uint256.Int
	EffectiveGasPrice   *uint256.Int
	NonceManagerUsedGas uint64
	DeploymentUsedGas   uint64
	ValidationUsedGas   uint64
	PmValidationUsedGas uint64
	SenderValidAfter    uint64
	SenderValidUntil    uint64
	PmValidAfter        uint64
	PmValidUntil        uint64
}

// ValidationPhaseError is an API error that encompasses an EVM revert with JSON error
// code and a binary data blob.
type ValidationPhaseError struct {
	error
	reason string // revert reason hex encoded
}

func (v *ValidationPhaseError) Error() string {
	return v.error.Error()
}

func (v *ValidationPhaseError) ErrorData() interface{} {
	return v.reason
}

// newValidationPhaseError creates a revertError instance with the provided revert data.
func newValidationPhaseError(
	innerErr error,
	revertReason []byte,
	revertEntityName *string,
) *ValidationPhaseError {
	var errorMessage string
	contractSubst := ""
	if revertEntityName != nil {
		contractSubst = fmt.Sprintf(" in contract %s", *revertEntityName)
	}
	if innerErr != nil {
		errorMessage = fmt.Sprintf(
			"validation phase failed%s with exception: %s",
			contractSubst,
			innerErr.Error(),
		)
	} else {
		errorMessage = fmt.Sprintf("validation phase failed%s", contractSubst)
	}
	// TODO: use "vm.ErrorX" for RIP-7560 specific errors as well!
	err := errors.New(errorMessage)

	reason, errUnpack := abi.UnpackRevert(revertReason)
	if errUnpack == nil {
		err = fmt.Errorf("%w: %v", err, reason)
	}
	return &ValidationPhaseError{
		error:  err,
		reason: hexutil.Encode(revertReason),
	}
}

// HandleRip7560Transactions apply state changes of all sequential RIP-7560 transactions and return
// the number of handled transactions
// the transactions array must start with the RIP-7560 transaction
func HandleRip7560Transactions(transactions []*types.Transaction, index int, statedb *state.StateDB, coinbase *common.Address, header *types.Header, gp *GasPool, chainConfig *params.ChainConfig, bc ChainContext, cfg vm.Config) ([]*types.Transaction, types.Receipts, []*types.Log, error) {
	validatedTransactions := make([]*types.Transaction, 0)
	receipts := make([]*types.Receipt, 0)
	allLogs := make([]*types.Log, 0)

	iTransactions, iReceipts, iLogs, err := handleRip7560Transactions(transactions, index, statedb, coinbase, header, gp, chainConfig, bc, cfg)
	if err != nil {
		return nil, nil, nil, err
	}
	validatedTransactions = append(validatedTransactions, iTransactions...)
	receipts = append(receipts, iReceipts...)
	allLogs = append(allLogs, iLogs...)
	return validatedTransactions, receipts, allLogs, nil
}

func handleRip7560Transactions(transactions []*types.Transaction, index int, statedb *state.StateDB, coinbase *common.Address, header *types.Header, gp *GasPool, chainConfig *params.ChainConfig, bc ChainContext, cfg vm.Config) ([]*types.Transaction, types.Receipts, []*types.Log, error) {
	validationPhaseResults := make([]*ValidationPhaseResult, 0)
	validatedTransactions := make([]*types.Transaction, 0)
	receipts := make([]*types.Receipt, 0)
	allLogs := make([]*types.Log, 0)
	for i, tx := range transactions[index:] {
		if tx.Type() != types.Rip7560Type {
			break
		}

		statedb.SetTxContext(tx.Hash(), index+i)

		vpr, vpe := ApplyRip7560ValidationPhases(chainConfig, bc, coinbase, gp, statedb, header, tx, cfg)
		if vpe != nil {
			return nil, nil, nil, vpe
		}
		validationPhaseResults = append(validationPhaseResults, vpr)
		validatedTransactions = append(validatedTransactions, tx)

		// This is the line separating the Validation and Execution phases
		// It should be separated to implement the mempool-friendly AA RIP-7711
		// for i, vpr := range validationPhaseResults

		// TODO: this will miss all validation phase events - pass in 'vpr'
		// statedb.SetTxContext(vpr.Tx.Hash(), i)

		receipt, err := ApplyRip7560ExecutionPhase(chainConfig, vpr, bc, coinbase, gp, statedb, header, cfg)

		if err != nil {
			return nil, nil, nil, err
		}
		statedb.Finalise(true)

		receipts = append(receipts, receipt)
		allLogs = append(allLogs, receipt.Logs...)
	}
	return validatedTransactions, receipts, allLogs, nil
}

func sumGas(vals []uint64) (uint64, error) {
	var sum uint64
	for _, val := range vals {
		if val > 1<<62 {
			return 0, fmt.Errorf("invalid gas values")
		}
		sum += val
	}
	return sum, nil
}

func callDataCost(data []byte) uint64 {
	z := uint64(0)
	for i := 0; i < len(data); i++ {
		if data[i] == 0 {
			z++
		}
	}
	nz := uint64(len(data)) - z
	return nz*params.TxDataNonZeroGasEIP2028 + z*params.TxDataZeroGas
}

// todo: move to a suitable interface, whatever that is
// todo 2: maybe handle the "shared gas pool" situation instead of just overriding it completely?
func BuyGasRip7560Transaction(st *types.Rip7560AccountAbstractionTx, state vm.StateDB, gasPrice *uint256.Int) (*uint256.Int, error) {
	gasLimit, err := sumGas([]uint64{
		st.Gas, st.ValidationGasLimit, st.PaymasterValidationGasLimit, st.PostOpGas,
		callDataCost(st.DeployerData), callDataCost(st.ExecutionData), callDataCost(st.PaymasterData),
	})
	if err != nil {
		return nil, err
	}

	//TODO: check gasLimit against block gasPool
	preCharge := new(uint256.Int).SetUint64(gasLimit)
	preCharge = preCharge.Mul(preCharge, gasPrice)
	balanceCheck := new(uint256.Int).Set(preCharge)

	chargeFrom := st.GasPayer()

	if have, want := state.GetBalance(*chargeFrom), balanceCheck; have.Cmp(want) < 0 {
		return nil, fmt.Errorf("%w: address %v have %v want %v", ErrInsufficientFunds, chargeFrom.Hex(), have, want)
	}

	state.SubBalance(*chargeFrom, preCharge, 0)
	return preCharge, nil
}

// refund the transaction payer (either account or paymaster) with the excess gas cost
func refundPayer(vpr *ValidationPhaseResult, state vm.StateDB, gasUsed uint64) {
	var chargeFrom = vpr.Tx.Rip7560TransactionData().GasPayer()

	actualGasCost := new(uint256.Int).Mul(vpr.EffectiveGasPrice, new(uint256.Int).SetUint64(gasUsed))

	refund := new(uint256.Int).Sub(vpr.PreCharge, actualGasCost)

	state.AddBalance(*chargeFrom, refund, tracing.BalanceIncreaseGasReturn)
}

// CheckNonceRip7560 pre-checks nonce of RIP-7560 transaction that don't rely on RIP-7712 two-dimensional nonces.
// (standard preCheck function check both nonce and no-code of account)
// Make sure this transaction's nonce is correct.
func CheckNonceRip7560(tx *types.Rip7560AccountAbstractionTx, st *state.StateDB) error {
	// RIP-7712 two-dimensional nonce is checked on-chain
	if tx.IsRip7712Nonce() {
		return nil
	}
	stNonce := st.GetNonce(*tx.Sender)
	if msgNonce := tx.Nonce; stNonce < msgNonce {
		return fmt.Errorf("%w: address %v, tx: %d state: %d", ErrNonceTooHigh,
			tx.Sender.Hex(), msgNonce, stNonce)
	} else if stNonce > msgNonce {
		return fmt.Errorf("%w: address %v, tx: %d state: %d", ErrNonceTooLow,
			tx.Sender.Hex(), msgNonce, stNonce)
	} else if stNonce+1 < stNonce {
		return fmt.Errorf("%w: address %v, nonce: %d", ErrNonceMax,
			tx.Sender.Hex(), stNonce)
	}
	return nil
}

<<<<<<< HEAD
// call a frame in the context of this state transition.
func CallFrame(st *StateTransition, from *common.Address, to *common.Address, data []byte, gasLimit uint64) *ExecutionResult {
	sender := vm.AccountRef(*from)
	retData, gasRemaining, err := st.evm.Call(sender, *to, data, gasLimit, uint256.NewInt(0))
	usedGas := gasLimit - gasRemaining
	st.gasRemaining -= usedGas

	return &ExecutionResult{
		ReturnData: retData,
		UsedGas:    usedGas,
		Err:        err,
	}
}

func ApplyRip7560ValidationPhases(chainConfig *params.ChainConfig, bc ChainContext, author *common.Address, gp *GasPool, statedb *state.StateDB, header *types.Header, tx *types.Transaction, cfg vm.Config) (*ValidationPhaseResult, error) {
	aatx := tx.Rip7560TransactionData()
=======
func ptr(s string) *string { return &s }

func ApplyRip7560ValidationPhases(
	chainConfig *params.ChainConfig,
	bc ChainContext,
	author *common.Address,
	gp *GasPool,
	statedb *state.StateDB,
	header *types.Header,
	tx *types.Transaction,
	cfg vm.Config,
) (*ValidationPhaseResult, error) {
	aatx := tx.Rip7560TransactionData()
	err := CheckNonceRip7560(aatx, statedb)
	if err != nil {
		return nil, newValidationPhaseError(err, nil, nil)
	}
>>>>>>> ceb084b8

	gasPrice := new(big.Int).Add(header.BaseFee, tx.GasTipCap())
	if gasPrice.Cmp(tx.GasFeeCap()) > 0 {
		gasPrice = tx.GasFeeCap()
	}
	gasPriceUint256, _ := uint256.FromBig(gasPrice)

	preCharge, err := BuyGasRip7560Transaction(aatx, statedb, gasPriceUint256)
	if err != nil {
		return nil, newValidationPhaseError(err, nil, nil)
	}

	blockContext := NewEVMBlockContext(header, bc, author)
	sender := tx.Rip7560TransactionData().Sender
	txContext := vm.TxContext{
		Origin:   *sender,
		GasPrice: gasPrice,
	}
	evm := vm.NewEVM(blockContext, txContext, statedb, chainConfig, cfg)
	epc := &EntryPointCall{}

	if evm.Config.Tracer == nil {
		evm.Config.Tracer = &tracing.Hooks{
			OnEnter: epc.OnEnter,
		}
	} else {
		// keep the original tracer's OnEnter hook
		epc.OnEnterSuper = evm.Config.Tracer.OnEnter
		newTracer := *evm.Config.Tracer
		newTracer.OnEnter = epc.OnEnter
		evm.Config.Tracer = &newTracer
	}

	if evm.Config.Tracer.OnTxStart != nil {
		evm.Config.Tracer.OnTxStart(evm.GetVMContext(), tx, common.Address{})
	}

	err = CheckNonceRip7560(aatx, statedb)
	if err != nil {
		return nil, err
	}
	st := NewStateTransition(evm, nil, gp)

	/*** Nonce Manager Frame ***/
	var nonceManagerUsedGas uint64
	if aatx.IsRip7712Nonce() {
<<<<<<< HEAD
		if chainConfig.IsRIP7712(header.Number) {
			nonceManagerMessage := prepareNonceManagerMessage(tx)
			resultNonceManager := CallFrame(st, &AA_ENTRY_POINT, &AA_NONCE_MANAGER, nonceManagerMessage.Data, st.gasRemaining)
			if resultNonceManager.Failed() {
				return nil, fmt.Errorf("RIP-7712 nonce validation failed: %w", resultNonceManager.Err)
			}
			nonceManagerUsedGas = resultNonceManager.UsedGas
		} else {
			return nil, fmt.Errorf("RIP-7712 nonce is disabled")
=======
		if !chainConfig.IsRIP7712(header.Number) {
			return nil, newValidationPhaseError(fmt.Errorf("RIP-7712 nonce is disabled"), nil, nil)
		}
		nonceManagerMessage := prepareNonceManagerMessage(tx)
		resultNonceManager, err := ApplyMessage(evm, nonceManagerMessage, gp)
		if err != nil {
			return nil, newValidationPhaseError(fmt.Errorf("RIP-7712 nonce validation failed: %w", err), nil, nil)
>>>>>>> ceb084b8
		}
		if resultNonceManager.Failed() {
			return nil, newValidationPhaseError(
				fmt.Errorf("RIP-7712 nonce validation failed: %w", resultNonceManager.Err),
				resultNonceManager.ReturnData,
				ptr("NonceManager"),
			)
		}
		nonceManagerUsedGas = resultNonceManager.UsedGas
	}

	/*** Deployer Frame ***/
	var deploymentUsedGas uint64
	if aatx.Deployer != nil {
		if statedb.GetCodeSize(*sender) != 0 {
<<<<<<< HEAD
			return nil, errors.New("account deployment failed: already deployed")
=======
			err = errors.New("sender already deployed")
		} else {
			resultDeployer, err = ApplyMessage(evm, deployerMsg, gp)
		}
		if err != nil {
			return nil, newValidationPhaseError(fmt.Errorf("account deployment failed: %v", err), nil, nil)
>>>>>>> ceb084b8
		}
		resultDeployer := CallFrame(st, &AA_SENDER_CREATOR, aatx.Deployer, aatx.DeployerData, aatx.ValidationGasLimit)
		if resultDeployer.Failed() {
			return nil, newValidationPhaseError(
				resultDeployer.Err,
				resultDeployer.ReturnData,
				ptr("deployer"),
			)
		}
		if statedb.GetCodeSize(*sender) == 0 {
<<<<<<< HEAD
			return nil, fmt.Errorf("account was not deployed by a factory, account:%s factory%s", sender.String(), aatx.Deployer.Hex())
=======
			return nil, newValidationPhaseError(
				fmt.Errorf(
					"account was not deployed by a factory, account:%s factory%s",
					sender.String(), deployerMsg.To.String(),
				), nil, nil)
>>>>>>> ceb084b8
		}
		deploymentUsedGas = resultDeployer.UsedGas
	} else {
		if statedb.GetCodeSize(*sender) == 0 {
			return nil, newValidationPhaseError(
				fmt.Errorf(
					"account is not deployed and no factory is specified, account:%s", sender.String(),
				), nil, nil)
		}
		if !aatx.IsRip7712Nonce() {
			statedb.SetNonce(*sender, statedb.GetNonce(*sender)+1)
		}
	}

	/*** Account Validation Frame ***/
	signer := types.MakeSigner(chainConfig, header.Number, header.Time)
	signingHash := signer.Hash(tx)
	accountValidationMsg, err := prepareAccountValidationMessage(tx, chainConfig, signingHash, deploymentUsedGas)
	if err != nil {
		return nil, newValidationPhaseError(err, nil, nil)
	}
	resultAccountValidation := CallFrame(st, &AA_ENTRY_POINT, aatx.Sender, accountValidationMsg.Data, aatx.ValidationGasLimit-deploymentUsedGas)
	if resultAccountValidation.Failed() {
		return nil, newValidationPhaseError(
			resultAccountValidation.Err,
			resultAccountValidation.ReturnData,
			ptr("account"),
		)
	}
	aad, err := validateAccountEntryPointCall(epc, aatx.Sender)
	if err != nil {
		return nil, newValidationPhaseError(err, nil, nil)
	}

	// clear the EntryPoint calls array after parsing
	epc.err = nil
	epc.Input = nil
	epc.From = common.Address{}

	err = validateValidityTimeRange(header.Time, aad.ValidAfter.Uint64(), aad.ValidUntil.Uint64())
	if err != nil {
		return nil, newValidationPhaseError(err, nil, nil)
	}

<<<<<<< HEAD
	vpr := &ValidationPhaseResult{}
	paymasterContext, paymasterRevertReason, pmValidationUsedGas, pmValidAfter, pmValidUntil, err := applyPaymasterValidationFrame(nil, epc, tx, chainConfig, signingHash, header)
	if err != nil {
		return nil, err
	}
	if paymasterRevertReason != nil {
		return &ValidationPhaseResult{
			RevertEntityName: "paymaster",
			RevertReason:     paymasterRevertReason,
		}, nil
=======
	paymasterContext, pmValidationUsedGas, pmValidAfter, pmValidUntil, vpe := applyPaymasterValidationFrame(epc, tx, chainConfig, signingHash, evm, gp, statedb, header)
	if vpe != nil {
		return nil, vpe
>>>>>>> ceb084b8
	}

	vpr := &ValidationPhaseResult{}
	vpr.Tx = tx
	vpr.TxHash = tx.Hash()
	vpr.PreCharge = preCharge
	vpr.EffectiveGasPrice = gasPriceUint256
	vpr.PaymasterContext = paymasterContext
	vpr.DeploymentUsedGas = deploymentUsedGas
	vpr.NonceManagerUsedGas = nonceManagerUsedGas
	vpr.ValidationUsedGas = resultAccountValidation.UsedGas
	vpr.PmValidationUsedGas = pmValidationUsedGas
	vpr.SenderValidAfter = aad.ValidAfter.Uint64()
	vpr.SenderValidUntil = aad.ValidUntil.Uint64()
	vpr.PmValidAfter = pmValidAfter
	vpr.PmValidUntil = pmValidUntil
	statedb.Finalise(true)

	return vpr, nil
}

<<<<<<< HEAD
func applyPaymasterValidationFrame(st *StateTransition, epc *EntryPointCall, tx *types.Transaction, chainConfig *params.ChainConfig, signingHash common.Hash, header *types.Header) ([]byte, []byte, uint64, uint64, uint64, error) {
	/*** Paymaster Validation Frame ***/
	aatx := tx.Rip7560TransactionData()
	var pmValidationUsedGas uint64
	paymasterMsg, err := preparePaymasterValidationMessage(aatx, chainConfig, signingHash)
	if paymasterMsg == nil || err != nil {
		return nil, nil, 0, 0, 0, err
	}
	resultPm := CallFrame(st, &AA_ENTRY_POINT, aatx.Paymaster, paymasterMsg.Data, aatx.PaymasterValidationGasLimit)
=======
func applyPaymasterValidationFrame(epc *EntryPointCall, tx *types.Transaction, chainConfig *params.ChainConfig, signingHash common.Hash, evm *vm.EVM, gp *GasPool, statedb *state.StateDB, header *types.Header) ([]byte, uint64, uint64, uint64, error) {
	/*** Paymaster Validation Frame ***/
	aatx := tx.Rip7560TransactionData()
	var pmValidationUsedGas uint64
	paymasterMsg, err := preparePaymasterValidationMessage(tx, chainConfig, signingHash)
	if err != nil {
		return nil, 0, 0, 0, newValidationPhaseError(err, nil, nil)
	}
	if paymasterMsg == nil {
		return nil, 0, 0, 0, nil
	}
	resultPm, err := ApplyMessage(evm, paymasterMsg, gp)
	if err != nil {
		return nil, 0, 0, 0, newValidationPhaseError(err, nil, nil)
	}
>>>>>>> ceb084b8
	if resultPm.Failed() {
		return nil, 0, 0, 0, newValidationPhaseError(
			resultPm.Err,
			resultPm.ReturnData,
			ptr("paymaster"),
		)
	}
	pmValidationUsedGas = resultPm.UsedGas
	apd, err := validatePaymasterEntryPointCall(epc, aatx.Paymaster)
	if err != nil {
		return nil, 0, 0, 0, newValidationPhaseError(err, nil, nil)
	}
	err = validateValidityTimeRange(header.Time, apd.ValidAfter.Uint64(), apd.ValidUntil.Uint64())
	if err != nil {
		return nil, 0, 0, 0, newValidationPhaseError(err, nil, nil)
	}
	return apd.Context, pmValidationUsedGas, apd.ValidAfter.Uint64(), apd.ValidUntil.Uint64(), nil
}

func applyPaymasterPostOpFrame(vpr *ValidationPhaseResult, executionResult *ExecutionResult, evm *vm.EVM, gp *GasPool) (*ExecutionResult, error) {
	var paymasterPostOpResult *ExecutionResult
	paymasterPostOpMsg, err := preparePostOpMessage(vpr, evm.ChainConfig(), executionResult)
	if err != nil {
		return nil, err
	}
	paymasterPostOpResult, err = ApplyMessage(evm, paymasterPostOpMsg, gp)
	if err != nil {
		return nil, err
	}
	return paymasterPostOpResult, nil
}

func ApplyRip7560ExecutionPhase(config *params.ChainConfig, vpr *ValidationPhaseResult, bc ChainContext, author *common.Address, gp *GasPool, statedb *state.StateDB, header *types.Header, cfg vm.Config) (*types.Receipt, error) {

	beforeExecSnapshotId := statedb.Snapshot()
	blockContext := NewEVMBlockContext(header, bc, author)
	message, err := TransactionToMessage(vpr.Tx, types.MakeSigner(config, header.Number, header.Time), header.BaseFee)
	txContext := NewEVMTxContext(message)
	txContext.Origin = *vpr.Tx.Rip7560TransactionData().Sender
	evm := vm.NewEVM(blockContext, txContext, statedb, config, cfg)

	accountExecutionMsg := prepareAccountExecutionMessage(vpr.Tx, evm.ChainConfig())
	executionResult, err := ApplyMessage(evm, accountExecutionMsg, gp)
	executionAL := statedb.AccessListCopy()
	if err != nil {
		return nil, err
	}
	beforePostSnapshotId := statedb.Snapshot()
	var paymasterPostOpResult *ExecutionResult
	if len(vpr.PaymasterContext) != 0 {
		paymasterPostOpResult, err = applyPaymasterPostOpFrame(vpr, executionResult, evm, gp)
	}

	// PostOp failed, reverting execution changes
	if paymasterPostOpResult != nil && paymasterPostOpResult.Err != nil {
		statedb.RevertToSnapshot(beforePostSnapshotId)
		// Workaround a bug in snapshot/revert - can't be called after multiple ApplyMessage() calls
		statedb.SetAccessList(executionAL)
		statedb.RevertToSnapshot(beforeExecSnapshotId)
	}

	if err != nil {
		return nil, err
	}

	gasUsed :=
		vpr.ValidationUsedGas +
			vpr.NonceManagerUsedGas +
			vpr.DeploymentUsedGas +
			vpr.PmValidationUsedGas +
			executionResult.UsedGas
	if paymasterPostOpResult != nil {
		gasUsed +=
			paymasterPostOpResult.UsedGas
	}

	receipt := &types.Receipt{Type: vpr.Tx.Type(), TxHash: vpr.Tx.Hash(), GasUsed: gasUsed, CumulativeGasUsed: gasUsed}

	if executionResult.Failed() || (paymasterPostOpResult != nil && paymasterPostOpResult.Failed()) {
		receipt.Status = types.ReceiptStatusFailed
	} else {
		receipt.Status = types.ReceiptStatusSuccessful
	}

	refundPayer(vpr, statedb, gasUsed)

	// Set the receipt logs and create the bloom filter.
	blockNumber := header.Number
	receipt.Logs = statedb.GetLogs(vpr.TxHash, blockNumber.Uint64(), common.Hash{})
	receipt.Bloom = types.CreateBloom(types.Receipts{receipt})
	receipt.TransactionIndex = uint(vpr.TxIndex)
	// other fields are filled in DeriveFields (all tx, block fields, and updating CumulativeGasUsed
	return receipt, err
}

func prepareDeployerMessage(baseTx *types.Transaction, config *params.ChainConfig) *Message {
	tx := baseTx.Rip7560TransactionData()
	if tx.Deployer == nil || tx.Deployer.Cmp(common.Address{}) == 0 {
		return nil
	}
	return &Message{
		From:              AA_SENDER_CREATOR,
		To:                tx.Deployer,
		Value:             big.NewInt(0),
		GasLimit:          tx.ValidationGasLimit,
		GasPrice:          tx.GasFeeCap,
		GasFeeCap:         tx.GasFeeCap,
		GasTipCap:         tx.GasTipCap,
		Data:              tx.DeployerData,
		AccessList:        nil,
		SkipAccountChecks: true,
		IsRip7560Frame:    true,
	}
}

func prepareAccountValidationMessage(baseTx *types.Transaction, chainConfig *params.ChainConfig, signingHash common.Hash, deploymentUsedGas uint64) (*Message, error) {
	tx := baseTx.Rip7560TransactionData()
	data, err := abiEncodeValidateTransaction(tx, signingHash)
	if err != nil {
		return nil, err
	}
	return &Message{
		From:              AA_ENTRY_POINT,
		To:                tx.Sender,
		Value:             big.NewInt(0),
		GasLimit:          tx.ValidationGasLimit - deploymentUsedGas,
		GasPrice:          tx.GasFeeCap,
		GasFeeCap:         tx.GasFeeCap,
		GasTipCap:         tx.GasTipCap,
		Data:              data,
		AccessList:        nil,
		SkipAccountChecks: true,
		IsRip7560Frame:    true,
	}, nil
}

func preparePaymasterValidationMessage(tx *types.Rip7560AccountAbstractionTx, config *params.ChainConfig, signingHash common.Hash) (*Message, error) {
	if tx.Paymaster == nil || tx.Paymaster.Cmp(common.Address{}) == 0 {
		return nil, nil
	}
	data, err := abiEncodeValidatePaymasterTransaction(tx, signingHash)
	if err != nil {
		return nil, err
	}
	return &Message{
		From:              AA_ENTRY_POINT,
		To:                tx.Paymaster,
		Value:             big.NewInt(0),
		GasLimit:          tx.PaymasterValidationGasLimit,
		GasPrice:          tx.GasFeeCap,
		GasFeeCap:         tx.GasFeeCap,
		GasTipCap:         tx.GasTipCap,
		Data:              data,
		AccessList:        nil,
		SkipAccountChecks: true,
		IsRip7560Frame:    true,
	}, nil
}

func prepareAccountExecutionMessage(baseTx *types.Transaction, config *params.ChainConfig) *Message {
	tx := baseTx.Rip7560TransactionData()
	return &Message{
		From:              AA_ENTRY_POINT,
		To:                tx.Sender,
		Value:             big.NewInt(0),
		GasLimit:          tx.Gas,
		GasPrice:          tx.GasFeeCap,
		GasFeeCap:         tx.GasFeeCap,
		GasTipCap:         tx.GasTipCap,
		Data:              tx.ExecutionData,
		AccessList:        nil,
		SkipAccountChecks: true,
		IsRip7560Frame:    true,
	}
}

func preparePostOpMessage(vpr *ValidationPhaseResult, chainConfig *params.ChainConfig, executionResult *ExecutionResult) (*Message, error) {
	if len(vpr.PaymasterContext) == 0 {
		return nil, nil
	}
	tx := vpr.Tx.Rip7560TransactionData()
	postOpData, err := abiEncodePostPaymasterTransaction(vpr.PaymasterContext)
	if err != nil {
		return nil, err
	}
	return &Message{
		From:              AA_ENTRY_POINT,
		To:                tx.Paymaster,
		Value:             big.NewInt(0),
		GasLimit:          tx.PaymasterValidationGasLimit - executionResult.UsedGas,
		GasPrice:          tx.GasFeeCap,
		GasFeeCap:         tx.GasFeeCap,
		GasTipCap:         tx.GasTipCap,
		Data:              postOpData,
		AccessList:        tx.AccessList,
		SkipAccountChecks: true,
		IsRip7560Frame:    true,
	}, nil
}

func validateAccountEntryPointCall(epc *EntryPointCall, sender *common.Address) (*AcceptAccountData, error) {
	if epc.err != nil {
		return nil, epc.err
	}
	if epc.Input == nil {
		return nil, errors.New("account validation did not call the EntryPoint 'acceptAccount' callback")
	}
	if len(epc.Input) != 68 {
		return nil, errors.New("invalid account return data length")
	}
	if epc.From.Cmp(*sender) != 0 {
		return nil, errors.New("invalid call to EntryPoint contract from a wrong account address")
	}
	return abiDecodeAcceptAccount(epc.Input)
}

func validatePaymasterEntryPointCall(epc *EntryPointCall, paymaster *common.Address) (*AcceptPaymasterData, error) {
	if epc.err != nil {
		return nil, epc.err
	}
	if epc.Input == nil {
		return nil, errors.New("paymaster validation did not call the EntryPoint 'acceptPaymaster' callback")
	}

	if len(epc.Input) < 100 {
		return nil, errors.New("invalid paymaster callback data length")
	}
	if epc.From.Cmp(*paymaster) != 0 {
		return nil, errors.New("invalid call to EntryPoint contract from a wrong paymaster address")
	}
	apd, err := abiDecodeAcceptPaymaster(epc.Input)
	if err != nil {
		return nil, err
	}
	return apd, nil
}

func validateValidityTimeRange(time uint64, validAfter uint64, validUntil uint64) error {
	if validUntil == 0 && validAfter == 0 {
		return nil
	}
	if validUntil < validAfter {
		return errors.New("RIP-7560 transaction validity range invalid")
	}
	if time > validUntil {
		return errors.New("RIP-7560 transaction validity expired")
	}
	if time < validAfter {
		return errors.New("RIP-7560 transaction validity not reached yet")
	}
	return nil
}

func (epc *EntryPointCall) OnEnter(depth int, typ byte, from common.Address, to common.Address, input []byte, gas uint64, value *big.Int) {
	if epc.OnEnterSuper != nil {
		epc.OnEnterSuper(depth, typ, from, to, input, gas, value)
	}
	isRip7560EntryPoint := to.Cmp(AA_ENTRY_POINT) == 0
	if !isRip7560EntryPoint {
		return
	}

	if epc.Input != nil {
		epc.err = errors.New("illegal repeated call to the EntryPoint callback")
		return
	}

	epc.Input = make([]byte, len(input))
	copy(epc.Input, input)
	epc.From = from
}<|MERGE_RESOLUTION|>--- conflicted
+++ resolved
@@ -171,13 +171,13 @@
 
 // todo: move to a suitable interface, whatever that is
 // todo 2: maybe handle the "shared gas pool" situation instead of just overriding it completely?
-func BuyGasRip7560Transaction(st *types.Rip7560AccountAbstractionTx, state vm.StateDB, gasPrice *uint256.Int) (*uint256.Int, error) {
+func BuyGasRip7560Transaction(st *types.Rip7560AccountAbstractionTx, state vm.StateDB, gasPrice *uint256.Int) (uint64, *uint256.Int, error) {
 	gasLimit, err := sumGas([]uint64{
 		st.Gas, st.ValidationGasLimit, st.PaymasterValidationGasLimit, st.PostOpGas,
 		callDataCost(st.DeployerData), callDataCost(st.ExecutionData), callDataCost(st.PaymasterData),
 	})
 	if err != nil {
-		return nil, err
+		return 0, nil, err
 	}
 
 	//TODO: check gasLimit against block gasPool
@@ -188,11 +188,11 @@
 	chargeFrom := st.GasPayer()
 
 	if have, want := state.GetBalance(*chargeFrom), balanceCheck; have.Cmp(want) < 0 {
-		return nil, fmt.Errorf("%w: address %v have %v want %v", ErrInsufficientFunds, chargeFrom.Hex(), have, want)
+		return 0, nil, fmt.Errorf("%w: address %v have %v want %v", ErrInsufficientFunds, chargeFrom.Hex(), have, want)
 	}
 
 	state.SubBalance(*chargeFrom, preCharge, 0)
-	return preCharge, nil
+	return gasLimit, preCharge, nil
 }
 
 // refund the transaction payer (either account or paymaster) with the excess gas cost
@@ -228,7 +228,6 @@
 	return nil
 }
 
-<<<<<<< HEAD
 // call a frame in the context of this state transition.
 func CallFrame(st *StateTransition, from *common.Address, to *common.Address, data []byte, gasLimit uint64) *ExecutionResult {
 	sender := vm.AccountRef(*from)
@@ -243,9 +242,6 @@
 	}
 }
 
-func ApplyRip7560ValidationPhases(chainConfig *params.ChainConfig, bc ChainContext, author *common.Address, gp *GasPool, statedb *state.StateDB, header *types.Header, tx *types.Transaction, cfg vm.Config) (*ValidationPhaseResult, error) {
-	aatx := tx.Rip7560TransactionData()
-=======
 func ptr(s string) *string { return &s }
 
 func ApplyRip7560ValidationPhases(
@@ -259,11 +255,6 @@
 	cfg vm.Config,
 ) (*ValidationPhaseResult, error) {
 	aatx := tx.Rip7560TransactionData()
-	err := CheckNonceRip7560(aatx, statedb)
-	if err != nil {
-		return nil, newValidationPhaseError(err, nil, nil)
-	}
->>>>>>> ceb084b8
 
 	gasPrice := new(big.Int).Add(header.BaseFee, tx.GasTipCap())
 	if gasPrice.Cmp(tx.GasFeeCap()) > 0 {
@@ -271,7 +262,7 @@
 	}
 	gasPriceUint256, _ := uint256.FromBig(gasPrice)
 
-	preCharge, err := BuyGasRip7560Transaction(aatx, statedb, gasPriceUint256)
+	gasLimit, preCharge, err := BuyGasRip7560Transaction(aatx, statedb, gasPriceUint256)
 	if err != nil {
 		return nil, newValidationPhaseError(err, nil, nil)
 	}
@@ -306,30 +297,17 @@
 		return nil, err
 	}
 	st := NewStateTransition(evm, nil, gp)
+	st.initialGas = gasLimit
+	st.gasRemaining = gasLimit
 
 	/*** Nonce Manager Frame ***/
 	var nonceManagerUsedGas uint64
 	if aatx.IsRip7712Nonce() {
-<<<<<<< HEAD
-		if chainConfig.IsRIP7712(header.Number) {
-			nonceManagerMessage := prepareNonceManagerMessage(tx)
-			resultNonceManager := CallFrame(st, &AA_ENTRY_POINT, &AA_NONCE_MANAGER, nonceManagerMessage.Data, st.gasRemaining)
-			if resultNonceManager.Failed() {
-				return nil, fmt.Errorf("RIP-7712 nonce validation failed: %w", resultNonceManager.Err)
-			}
-			nonceManagerUsedGas = resultNonceManager.UsedGas
-		} else {
-			return nil, fmt.Errorf("RIP-7712 nonce is disabled")
-=======
 		if !chainConfig.IsRIP7712(header.Number) {
 			return nil, newValidationPhaseError(fmt.Errorf("RIP-7712 nonce is disabled"), nil, nil)
 		}
 		nonceManagerMessage := prepareNonceManagerMessage(tx)
-		resultNonceManager, err := ApplyMessage(evm, nonceManagerMessage, gp)
-		if err != nil {
-			return nil, newValidationPhaseError(fmt.Errorf("RIP-7712 nonce validation failed: %w", err), nil, nil)
->>>>>>> ceb084b8
-		}
+		resultNonceManager := CallFrame(st, &AA_ENTRY_POINT, &AA_NONCE_MANAGER, nonceManagerMessage.Data, st.gasRemaining)
 		if resultNonceManager.Failed() {
 			return nil, newValidationPhaseError(
 				fmt.Errorf("RIP-7712 nonce validation failed: %w", resultNonceManager.Err),
@@ -344,16 +322,7 @@
 	var deploymentUsedGas uint64
 	if aatx.Deployer != nil {
 		if statedb.GetCodeSize(*sender) != 0 {
-<<<<<<< HEAD
-			return nil, errors.New("account deployment failed: already deployed")
-=======
-			err = errors.New("sender already deployed")
-		} else {
-			resultDeployer, err = ApplyMessage(evm, deployerMsg, gp)
-		}
-		if err != nil {
-			return nil, newValidationPhaseError(fmt.Errorf("account deployment failed: %v", err), nil, nil)
->>>>>>> ceb084b8
+			return nil, fmt.Errorf("account deployment failed: %v", err)
 		}
 		resultDeployer := CallFrame(st, &AA_SENDER_CREATOR, aatx.Deployer, aatx.DeployerData, aatx.ValidationGasLimit)
 		if resultDeployer.Failed() {
@@ -364,15 +333,11 @@
 			)
 		}
 		if statedb.GetCodeSize(*sender) == 0 {
-<<<<<<< HEAD
-			return nil, fmt.Errorf("account was not deployed by a factory, account:%s factory%s", sender.String(), aatx.Deployer.Hex())
-=======
 			return nil, newValidationPhaseError(
 				fmt.Errorf(
 					"account was not deployed by a factory, account:%s factory%s",
-					sender.String(), deployerMsg.To.String(),
+					sender.String(), aatx.Deployer.String(),
 				), nil, nil)
->>>>>>> ceb084b8
 		}
 		deploymentUsedGas = resultDeployer.UsedGas
 	} else {
@@ -417,22 +382,9 @@
 		return nil, newValidationPhaseError(err, nil, nil)
 	}
 
-<<<<<<< HEAD
-	vpr := &ValidationPhaseResult{}
-	paymasterContext, paymasterRevertReason, pmValidationUsedGas, pmValidAfter, pmValidUntil, err := applyPaymasterValidationFrame(nil, epc, tx, chainConfig, signingHash, header)
-	if err != nil {
-		return nil, err
-	}
-	if paymasterRevertReason != nil {
-		return &ValidationPhaseResult{
-			RevertEntityName: "paymaster",
-			RevertReason:     paymasterRevertReason,
-		}, nil
-=======
-	paymasterContext, pmValidationUsedGas, pmValidAfter, pmValidUntil, vpe := applyPaymasterValidationFrame(epc, tx, chainConfig, signingHash, evm, gp, statedb, header)
-	if vpe != nil {
-		return nil, vpe
->>>>>>> ceb084b8
+	paymasterContext, pmValidationUsedGas, pmValidAfter, pmValidUntil, err := applyPaymasterValidationFrame(st, epc, tx, chainConfig, signingHash, header)
+	if err != nil {
+		return nil, err
 	}
 
 	vpr := &ValidationPhaseResult{}
@@ -454,33 +406,19 @@
 	return vpr, nil
 }
 
-<<<<<<< HEAD
-func applyPaymasterValidationFrame(st *StateTransition, epc *EntryPointCall, tx *types.Transaction, chainConfig *params.ChainConfig, signingHash common.Hash, header *types.Header) ([]byte, []byte, uint64, uint64, uint64, error) {
+func applyPaymasterValidationFrame(st *StateTransition, epc *EntryPointCall, tx *types.Transaction, chainConfig *params.ChainConfig, signingHash common.Hash, header *types.Header) ([]byte, uint64, uint64, uint64, error) {
 	/*** Paymaster Validation Frame ***/
 	aatx := tx.Rip7560TransactionData()
 	var pmValidationUsedGas uint64
 	paymasterMsg, err := preparePaymasterValidationMessage(aatx, chainConfig, signingHash)
-	if paymasterMsg == nil || err != nil {
-		return nil, nil, 0, 0, 0, err
-	}
-	resultPm := CallFrame(st, &AA_ENTRY_POINT, aatx.Paymaster, paymasterMsg.Data, aatx.PaymasterValidationGasLimit)
-=======
-func applyPaymasterValidationFrame(epc *EntryPointCall, tx *types.Transaction, chainConfig *params.ChainConfig, signingHash common.Hash, evm *vm.EVM, gp *GasPool, statedb *state.StateDB, header *types.Header) ([]byte, uint64, uint64, uint64, error) {
-	/*** Paymaster Validation Frame ***/
-	aatx := tx.Rip7560TransactionData()
-	var pmValidationUsedGas uint64
-	paymasterMsg, err := preparePaymasterValidationMessage(tx, chainConfig, signingHash)
 	if err != nil {
 		return nil, 0, 0, 0, newValidationPhaseError(err, nil, nil)
 	}
 	if paymasterMsg == nil {
 		return nil, 0, 0, 0, nil
 	}
-	resultPm, err := ApplyMessage(evm, paymasterMsg, gp)
-	if err != nil {
-		return nil, 0, 0, 0, newValidationPhaseError(err, nil, nil)
-	}
->>>>>>> ceb084b8
+	resultPm := CallFrame(st, &AA_ENTRY_POINT, aatx.Paymaster, paymasterMsg.Data, aatx.PaymasterValidationGasLimit)
+
 	if resultPm.Failed() {
 		return nil, 0, 0, 0, newValidationPhaseError(
 			resultPm.Err,
@@ -574,26 +512,6 @@
 	receipt.TransactionIndex = uint(vpr.TxIndex)
 	// other fields are filled in DeriveFields (all tx, block fields, and updating CumulativeGasUsed
 	return receipt, err
-}
-
-func prepareDeployerMessage(baseTx *types.Transaction, config *params.ChainConfig) *Message {
-	tx := baseTx.Rip7560TransactionData()
-	if tx.Deployer == nil || tx.Deployer.Cmp(common.Address{}) == 0 {
-		return nil
-	}
-	return &Message{
-		From:              AA_SENDER_CREATOR,
-		To:                tx.Deployer,
-		Value:             big.NewInt(0),
-		GasLimit:          tx.ValidationGasLimit,
-		GasPrice:          tx.GasFeeCap,
-		GasFeeCap:         tx.GasFeeCap,
-		GasTipCap:         tx.GasTipCap,
-		Data:              tx.DeployerData,
-		AccessList:        nil,
-		SkipAccountChecks: true,
-		IsRip7560Frame:    true,
-	}
 }
 
 func prepareAccountValidationMessage(baseTx *types.Transaction, chainConfig *params.ChainConfig, signingHash common.Hash, deploymentUsedGas uint64) (*Message, error) {

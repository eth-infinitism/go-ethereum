package rpc

import (
	"encoding/json"
	"math/big"
	"path"
	"strings"
	"sync"
	"time"

	"github.com/ethereum/go-ethereum/core"
	"github.com/ethereum/go-ethereum/core/types"
	"github.com/ethereum/go-ethereum/crypto"
	"github.com/ethereum/go-ethereum/ethdb"
	"github.com/ethereum/go-ethereum/ethutil"
	"github.com/ethereum/go-ethereum/event"
	"github.com/ethereum/go-ethereum/event/filter"
	"github.com/ethereum/go-ethereum/state"
	"github.com/ethereum/go-ethereum/xeth"
)

var (
	defaultGasPrice  = big.NewInt(10000000000000)
	defaultGas       = big.NewInt(10000)
	filterTickerTime = 15 * time.Second
)

type EthereumApi struct {
	eth    *xeth.XEth
	xethMu sync.RWMutex
	mux    *event.TypeMux

	quit          chan struct{}
	filterManager *filter.FilterManager

	logMut sync.RWMutex
	logs   map[int]*logFilter

	messagesMut sync.RWMutex
	messages    map[int]*whisperFilter
	// Register keeps a list of accounts and transaction data
	regmut   sync.Mutex
	register map[string][]*NewTxArgs

	db ethutil.Database

	// defaultBlockAge int64
}

func NewEthereumApi(eth *xeth.XEth, dataDir string) *EthereumApi {
	db, _ := ethdb.NewLDBDatabase(path.Join(dataDir, "dapps"))
	api := &EthereumApi{
		eth:           eth,
		mux:           eth.Backend().EventMux(),
		quit:          make(chan struct{}),
		filterManager: filter.NewFilterManager(eth.Backend().EventMux()),
		logs:          make(map[int]*logFilter),
		messages:      make(map[int]*whisperFilter),
		db:            db,
		// defaultBlockAge: -1,
	}
	go api.filterManager.Start()
	go api.start()

	return api
}

// func (self *EthereumApi) setStateByBlockNumber(num int64) {
// 	chain := self.xeth().Backend().ChainManager()
// 	var block *types.Block

// 	if self.defaultBlockAge < 0 {
// 		num = chain.CurrentBlock().Number().Int64() + num + 1
// 	}
// 	block = chain.GetBlockByNumber(uint64(num))

// 	if block != nil {
// 		self.useState(state.New(block.Root(), self.xeth().Backend().StateDb()))
// 	} else {
// 		self.useState(chain.State())
// 	}
// }

func (self *EthereumApi) start() {
	timer := time.NewTicker(filterTickerTime)
	// events := self.mux.Subscribe(core.ChainEvent{})

done:
	for {
		select {
		// case ev := <-events.Chan():
		// 	switch ev.(type) {
		// 	case core.ChainEvent:
		// 		if self.defaultBlockAge < 0 {
		// 			self.setStateByBlockNumber(self.defaultBlockAge)
		// 		}
		// 	}
		case <-timer.C:
			self.logMut.Lock()
			self.messagesMut.Lock()
			for id, filter := range self.logs {
				if time.Since(filter.timeout) > 20*time.Second {
					self.filterManager.UninstallFilter(id)
					delete(self.logs, id)
				}
			}

			for id, filter := range self.messages {
				if time.Since(filter.timeout) > 20*time.Second {
					self.xeth().Whisper().Unwatch(id)
					delete(self.messages, id)
				}
			}
			self.logMut.Unlock()
			self.messagesMut.Unlock()
		case <-self.quit:
			break done
		}
	}
}

func (self *EthereumApi) stop() {
	close(self.quit)
}

// func (self *EthereumApi) Register(args string, reply *interface{}) error {
// 	self.regmut.Lock()
// 	defer self.regmut.Unlock()

// 	if _, ok := self.register[args]; ok {
// 		self.register[args] = nil // register with empty
// 	}
// 	return nil
// }

// func (self *EthereumApi) Unregister(args string, reply *interface{}) error {
// 	self.regmut.Lock()
// 	defer self.regmut.Unlock()

// 	delete(self.register, args)

// 	return nil
// }

// func (self *EthereumApi) WatchTx(args string, reply *interface{}) error {
// 	self.regmut.Lock()
// 	defer self.regmut.Unlock()

// 	txs := self.register[args]
// 	self.register[args] = nil

// 	*reply = txs
// 	return nil
// }

func (self *EthereumApi) NewFilter(args *FilterOptions, reply *interface{}) error {
	var id int
	filter := core.NewFilter(self.xeth().Backend())
	filter.SetOptions(toFilterOptions(args))
	filter.LogsCallback = func(logs state.Logs) {
		self.logMut.Lock()
		defer self.logMut.Unlock()

		self.logs[id].add(logs...)
	}
	id = self.filterManager.InstallFilter(filter)
	self.logs[id] = &logFilter{timeout: time.Now()}

	*reply = i2hex(id)

	return nil
}

func (self *EthereumApi) UninstallFilter(id int, reply *interface{}) error {
	delete(self.logs, id)
	self.filterManager.UninstallFilter(id)
	*reply = true
	return nil
}

func (self *EthereumApi) NewFilterString(args string, reply *interface{}) error {
	var id int
	filter := core.NewFilter(self.xeth().Backend())

	callback := func(block *types.Block) {
		self.logMut.Lock()
		defer self.logMut.Unlock()

		self.logs[id].add(&state.StateLog{})
	}
	if args == "pending" {
		filter.PendingCallback = callback
	} else if args == "chain" {
		filter.BlockCallback = callback
	}

	id = self.filterManager.InstallFilter(filter)
	self.logs[id] = &logFilter{timeout: time.Now()}
	*reply = i2hex(id)

	return nil
}

func (self *EthereumApi) FilterChanged(id int, reply *interface{}) error {
	self.logMut.Lock()
	defer self.logMut.Unlock()

	if self.logs[id] != nil {
		*reply = toLogs(self.logs[id].get())
	}

	return nil
}

func (self *EthereumApi) Logs(id int, reply *interface{}) error {
	self.logMut.Lock()
	defer self.logMut.Unlock()

	filter := self.filterManager.GetFilter(id)
	if filter != nil {
		*reply = toLogs(filter.Find())
	}

	return nil
}

func (self *EthereumApi) AllLogs(args *FilterOptions, reply *interface{}) error {
	filter := core.NewFilter(self.xeth().Backend())
	filter.SetOptions(toFilterOptions(args))

	*reply = toLogs(filter.Find())

	return nil
}

func (p *EthereumApi) Transact(args *NewTxArgs, reply *interface{}) error {
<<<<<<< HEAD
	if args.Gas == ethutil.Big0 {
		args.Gas = defaultGas
	}

	if args.GasPrice == ethutil.Big0 {
		args.GasPrice = defaultGasPrice
	}

	// TODO if no_private_key then
	//if _, exists := p.register[args.From]; exists {
	//	p.register[args.From] = append(p.register[args.From], args)
	//} else {
	/*
		account := accounts.Get(fromHex(args.From))
		if account != nil {
			if account.Unlocked() {
				if !unlockAccount(account) {
					return
				}
			}

			result, _ := account.Transact(fromHex(args.To), fromHex(args.Value), fromHex(args.Gas), fromHex(args.GasPrice), fromHex(args.Data))
			if len(result) > 0 {
				*reply = toHex(result)
			}
		} else if _, exists := p.register[args.From]; exists {
			p.register[ags.From] = append(p.register[args.From], args)
		}
	*/
	result, err := p.xeth().Transact( /* TODO specify account */ args.To, args.Value.String(), args.Gas.String(), args.GasPrice.String(), args.Data)
	if err != nil {
		return err
	}
=======
	// TODO: align default values to have the same type, e.g. not depend on
	// ethutil.Value conversions later on
	if ethutil.Big(args.Gas).Cmp(big.NewInt(0)) == 0 {
		args.Gas = defaultGas.String()
	}

	if ethutil.Big(args.GasPrice).Cmp(big.NewInt(0)) == 0 {
		args.GasPrice = defaultGasPrice.String()
	}

	result, _ := p.xeth().Transact(args.From, args.To, args.Value, args.Gas, args.GasPrice, args.Data)
>>>>>>> eba4f389
	*reply = result

	return nil
}

func (p *EthereumApi) Call(args *NewTxArgs, reply *interface{}) error {
<<<<<<< HEAD
	result, err := p.xeth().Call( /* TODO specify account */ args.To, args.Value.String(), args.Gas.String(), args.GasPrice.String(), args.Data)
=======
	result, err := p.xeth().Call(args.From, args.To, args.Value, args.Gas, args.GasPrice, args.Data)
>>>>>>> eba4f389
	if err != nil {
		return err
	}

	*reply = result
	return nil
}

func (p *EthereumApi) GetBalance(args *GetBalanceArgs, reply *interface{}) error {
	if err := args.requirements(); err != nil {
		return err
	}
	state := p.xeth().State().SafeGet(args.Address)
	*reply = toHex(state.Balance().Bytes())
	return nil
}

func (p *EthereumApi) GetStorage(args *GetStorageArgs, reply *interface{}) error {
	if err := args.requirements(); err != nil {
		return err
	}
	*reply = p.xeth().State().SafeGet(args.Address).Storage()
	return nil
}

func (p *EthereumApi) GetStorageAt(args *GetStorageAtArgs, reply *interface{}) error {
	if err := args.requirements(); err != nil {
		return err
	}
	state := p.xeth().State().SafeGet(args.Address)

	value := state.StorageString(args.Key)
	var hx string
	if strings.Index(args.Key, "0x") == 0 {
		hx = string([]byte(args.Key)[2:])
	} else {
		// Convert the incoming string (which is a bigint) into hex
		i, _ := new(big.Int).SetString(args.Key, 10)
		hx = ethutil.Bytes2Hex(i.Bytes())
	}
	rpclogger.Debugf("GetStateAt(%s, %s)\n", args.Address, hx)
	*reply = map[string]string{args.Key: value.Str()}
	return nil
}

func (p *EthereumApi) GetTxCountAt(args *GetTxCountArgs, reply *interface{}) error {
	err := args.requirements()
	if err != nil {
		return err
	}
	*reply = p.xeth().TxCountAt(args.Address)
	return nil
}

func (p *EthereumApi) GetData(args *GetDataArgs, reply *interface{}) error {
	if err := args.requirements(); err != nil {
		return err
	}
	*reply = p.xeth().CodeAt(args.Address)
	return nil
}

func (p *EthereumApi) GetCompilers(reply *interface{}) error {
	c := []string{""}
	*reply = c
	return nil
}

func (p *EthereumApi) DbPut(args *DbArgs, reply *interface{}) error {
	if err := args.requirements(); err != nil {
		return err
	}

	p.db.Put([]byte(args.Database+args.Key), []byte(args.Value))
	*reply = true
	return nil
}

func (p *EthereumApi) DbGet(args *DbArgs, reply *interface{}) error {
	if err := args.requirements(); err != nil {
		return err
	}

	res, _ := p.db.Get([]byte(args.Database + args.Key))
	*reply = string(res)
	return nil
}

func (p *EthereumApi) NewWhisperIdentity(reply *interface{}) error {
	*reply = p.xeth().Whisper().NewIdentity()
	return nil
}

func (p *EthereumApi) NewWhisperFilter(args *WhisperFilterArgs, reply *interface{}) error {
	var id int
	opts := new(xeth.Options)
	opts.From = args.From
	opts.To = args.To
	opts.Topics = args.Topics
	opts.Fn = func(msg xeth.WhisperMessage) {
		p.messagesMut.Lock()
		defer p.messagesMut.Unlock()
		p.messages[id].add(msg) // = append(p.messages[id], msg)
	}
	id = p.xeth().Whisper().Watch(opts)
	p.messages[id] = &whisperFilter{timeout: time.Now()}
	*reply = id
	return nil
}

func (self *EthereumApi) MessagesChanged(id int, reply *interface{}) error {
	self.messagesMut.Lock()
	defer self.messagesMut.Unlock()

	if self.messages[id] != nil {
		*reply = self.messages[id].get()
	}

	return nil
}

func (p *EthereumApi) WhisperPost(args *WhisperMessageArgs, reply *interface{}) error {
	err := p.xeth().Whisper().Post(args.Payload, args.To, args.From, args.Topic, args.Priority, args.Ttl)
	if err != nil {
		return err
	}

	*reply = true
	return nil
}

func (p *EthereumApi) HasWhisperIdentity(args string, reply *interface{}) error {
	*reply = p.xeth().Whisper().HasIdentity(args)
	return nil
}

func (p *EthereumApi) WhisperMessages(id int, reply *interface{}) error {
	*reply = p.xeth().Whisper().Messages(id)
	return nil
}

func (p *EthereumApi) GetBlockByHash(blockhash string, includetx bool) (*BlockRes, error) {
	block := p.xeth().EthBlockByHash(blockhash)
	br := NewBlockRes(block)
	br.fullTx = includetx
	return br, nil
}

func (p *EthereumApi) GetBlockByNumber(blocknum int64, includetx bool) (*BlockRes, error) {
	block := p.xeth().EthBlockByNumber(blocknum)
	br := NewBlockRes(block)
	br.fullTx = includetx
	return br, nil
}

func (p *EthereumApi) GetBlockTransactionCountByHash(blockhash string) (int64, error) {
	block := p.xeth().EthBlockByHash(blockhash)
	br := NewBlockRes(block)
	return int64(len(br.Transactions)), nil
}

func (p *EthereumApi) GetBlockTransactionCountByNumber(blocknum int64) (int64, error) {
	block := p.xeth().EthBlockByNumber(blocknum)
	br := NewBlockRes(block)
	return int64(len(br.Transactions)), nil
}

func (p *EthereumApi) GetBlockUncleCountByHash(blockhash string) (int64, error) {
	block := p.xeth().EthBlockByHash(blockhash)
	br := NewBlockRes(block)
	return int64(len(br.Uncles)), nil
}

func (p *EthereumApi) GetBlockUncleCountByNumber(blocknum int64) (int64, error) {
	block := p.xeth().EthBlockByNumber(blocknum)
	br := NewBlockRes(block)
	return int64(len(br.Uncles)), nil
}

func (p *EthereumApi) GetRequestReply(req *RpcRequest, reply *interface{}) error {
	// Spec at https://github.com/ethereum/wiki/wiki/Generic-JSON-RPC
	rpclogger.Infof("%s %s", req.Method, req.Params)
	switch req.Method {
	case "web3_sha3":
		args := new(Sha3Args)
		if err := json.Unmarshal(req.Params, &args); err != nil {
			return err
		}
		*reply = toHex(crypto.Sha3(fromHex(args.Data)))
	case "net_listening":
		*reply = p.xeth().IsListening()
	case "net_peerCount":
		*reply = toHex(big.NewInt(int64(p.xeth().PeerCount())).Bytes())
	case "eth_coinbase":
		*reply = p.xeth().Coinbase()
	case "eth_mining":
		*reply = p.xeth().IsMining()
	case "eth_gasPrice":
		*reply = toHex(defaultGasPrice.Bytes())
	case "eth_accounts":
		*reply = p.xeth().Accounts()
	case "eth_blockNumber":
		*reply = toHex(p.xeth().Backend().ChainManager().CurrentBlock().Number().Bytes())
	case "eth_getBalance":
		// TODO handle BlockNumber
		args := new(GetBalanceArgs)
		if err := json.Unmarshal(req.Params, &args); err != nil {
			return err
		}
		return p.GetBalance(args, reply)
	case "eth_getStorage", "eth_storageAt":
		// TODO handle BlockNumber
		args := new(GetStorageArgs)
		if err := json.Unmarshal(req.Params, &args); err != nil {
			return err
		}
		return p.GetStorage(args, reply)
	case "eth_getStorageAt":
		// TODO handle BlockNumber
		args := new(GetStorageAtArgs)
		if err := json.Unmarshal(req.Params, &args); err != nil {
			return err
		}
		return p.GetStorageAt(args, reply)
	case "eth_getTransactionCount":
		// TODO handle BlockNumber
		args := new(GetTxCountArgs)
		if err := json.Unmarshal(req.Params, &args); err != nil {
			return err
		}
		return p.GetTxCountAt(args, reply)
	case "eth_getBlockTransactionCountByHash":
		args := new(GetBlockByHashArgs)
		if err := json.Unmarshal(req.Params, &args); err != nil {
			return err
		}

		v, err := p.GetBlockTransactionCountByHash(args.BlockHash)
		if err != nil {
			return err
		}
		*reply = toHex(big.NewInt(v).Bytes())
	case "eth_getBlockTransactionCountByNumber":
		args := new(GetBlockByNumberArgs)
		if err := json.Unmarshal(req.Params, &args); err != nil {
			return err
		}

		v, err := p.GetBlockTransactionCountByNumber(args.BlockNumber)
		if err != nil {
			return err
		}
		*reply = toHex(big.NewInt(v).Bytes())
	case "eth_getUncleCountByBlockHash":
		args := new(GetBlockByHashArgs)
		if err := json.Unmarshal(req.Params, &args); err != nil {
			return err
		}

		v, err := p.GetBlockUncleCountByHash(args.BlockHash)
		if err != nil {
			return err
		}
		*reply = toHex(big.NewInt(v).Bytes())
	case "eth_getUncleCountByBlockNumber":
		args := new(GetBlockByNumberArgs)
		if err := json.Unmarshal(req.Params, &args); err != nil {
			return err
		}

		v, err := p.GetBlockUncleCountByNumber(args.BlockNumber)
		if err != nil {
			return err
		}
		*reply = toHex(big.NewInt(v).Bytes())
	case "eth_getData":
		// TODO handle BlockNumber
		args := new(GetDataArgs)
		if err := json.Unmarshal(req.Params, &args); err != nil {
			return err
		}
		return p.GetData(args, reply)
	case "eth_sendTransaction", "eth_transact":
		args := new(NewTxArgs)
		if err := json.Unmarshal(req.Params, &args); err != nil {
			return err
		}
		return p.Transact(args, reply)
	case "eth_call":
		args := new(NewTxArgs)
		if err := json.Unmarshal(req.Params, &args); err != nil {
			return err
		}
		return p.Call(args, reply)
	case "eth_flush":
		return errNotImplemented
	case "eth_getBlockByHash":
		args := new(GetBlockByHashArgs)
		if err := json.Unmarshal(req.Params, &args); err != nil {
			return err
		}

		v, err := p.GetBlockByHash(args.BlockHash, args.Transactions)
		if err != nil {
			return err
		}
		*reply = v
	case "eth_getBlockByNumber":
		args := new(GetBlockByNumberArgs)
		if err := json.Unmarshal(req.Params, &args); err != nil {
			return err
		}

		v, err := p.GetBlockByNumber(args.BlockNumber, args.Transactions)
		if err != nil {
			return err
		}
		*reply = v
	case "eth_getTransactionByHash":
	case "eth_getTransactionByBlockHashAndIndex":
	case "eth_getTransactionByBlockNumberAndIndex":
	case "eth_getUncleByBlockHashAndIndex":
	case "eth_getUncleByBlockNumberAndIndex":
		return errNotImplemented
	case "eth_getCompilers":
		return p.GetCompilers(reply)
	case "eth_compileSolidity":
	case "eth_compileLLL":
	case "eth_compileSerpent":
		return errNotImplemented
	case "eth_newFilter":
		args := new(FilterOptions)
		if err := json.Unmarshal(req.Params, &args); err != nil {
			return err
		}
		return p.NewFilter(args, reply)
	case "eth_newBlockFilter":
		args := new(FilterStringArgs)
		if err := json.Unmarshal(req.Params, &args); err != nil {
			return err
		}
		return p.NewFilterString(args.Word, reply)
	case "eth_uninstallFilter":
		args := new(FilterIdArgs)
		if err := json.Unmarshal(req.Params, &args); err != nil {
			return err
		}
		return p.UninstallFilter(args.Id, reply)
	case "eth_getFilterChanges":
		args := new(FilterIdArgs)
		if err := json.Unmarshal(req.Params, &args); err != nil {
			return err
		}
		return p.FilterChanged(args.Id, reply)
	case "eth_getFilterLogs":
		args := new(FilterIdArgs)
		if err := json.Unmarshal(req.Params, &args); err != nil {
			return err
		}
		return p.Logs(args.Id, reply)
	case "eth_getLogs":
		args := new(FilterOptions)
		if err := json.Unmarshal(req.Params, &args); err != nil {
			return err
		}
		return p.AllLogs(args, reply)
	case "eth_getWork":
	case "eth_submitWork":
		return errNotImplemented
	case "db_put":
		args := new(DbArgs)
		if err := json.Unmarshal(req.Params, &args); err != nil {
			return err
		}
		return p.DbPut(args, reply)
	case "db_get":
		args := new(DbArgs)
		if err := json.Unmarshal(req.Params, &args); err != nil {
			return err
		}
		return p.DbGet(args, reply)
	case "shh_post":
		args := new(WhisperMessageArgs)
		if err := json.Unmarshal(req.Params, &args); err != nil {
			return err
		}
		return p.WhisperPost(args, reply)
	case "shh_newIdentity":
		return p.NewWhisperIdentity(reply)
	case "shh_hasIdentity":
		args := new(WhisperIdentityArgs)
		if err := json.Unmarshal(req.Params, &args); err != nil {
			return err
		}
		return p.HasWhisperIdentity(args.Identity, reply)
	case "shh_newGroup":
	case "shh_addToGroup":
		return errNotImplemented
	case "shh_newFilter":
		args := new(WhisperFilterArgs)
		if err := json.Unmarshal(req.Params, &args); err != nil {
			return err
		}
		return p.NewWhisperFilter(args, reply)
	case "shh_uninstallFilter":
		return errNotImplemented
	case "shh_getFilterChanges":
		args := new(FilterIdArgs)
		if err := json.Unmarshal(req.Params, &args); err != nil {
			return err
		}
		return p.MessagesChanged(args.Id, reply)
	case "shh_getMessages":
		args := new(FilterIdArgs)
		if err := json.Unmarshal(req.Params, &args); err != nil {
			return err
		}
		return p.WhisperMessages(args.Id, reply)
	// case "eth_register":
	// 	args, err := req.ToRegisterArgs()
	// 	if err != nil {
	// 		return err
	// 	}
	// 	return p.Register(args, reply)
	// case "eth_unregister":
	// 	args, err := req.ToRegisterArgs()
	// 	if err != nil {
	// 		return err
	// 	}
	// 	return p.Unregister(args, reply)
	// case "eth_watchTx":
	// 	args, err := req.ToWatchTxArgs()
	// 	if err != nil {
	// 		return err
	// 	}
	// 	return p.WatchTx(args, reply)
	default:
		return NewErrorWithMessage(errNotImplemented, req.Method)
	}

	rpclogger.DebugDetailf("Reply: %T %s", reply, reply)
	return nil
}

func (self *EthereumApi) xeth() *xeth.XEth {
	self.xethMu.RLock()
	defer self.xethMu.RUnlock()

	return self.eth
}

func (self *EthereumApi) useState(statedb *state.StateDB) {
	self.xethMu.Lock()
	defer self.xethMu.Unlock()

	self.eth = self.eth.UseState(statedb)
}

func toFilterOptions(options *FilterOptions) core.FilterOptions {
	var opts core.FilterOptions

	// Convert optional address slice/string to byte slice
	if str, ok := options.Address.(string); ok {
		opts.Address = [][]byte{fromHex(str)}
	} else if slice, ok := options.Address.([]interface{}); ok {
		bslice := make([][]byte, len(slice))
		for i, addr := range slice {
			if saddr, ok := addr.(string); ok {
				bslice[i] = fromHex(saddr)
			}
		}
		opts.Address = bslice
	}

	opts.Earliest = options.Earliest
	opts.Latest = options.Latest

	topics := make([][][]byte, len(options.Topics))
	for i, topicDat := range options.Topics {
		if slice, ok := topicDat.([]interface{}); ok {
			topics[i] = make([][]byte, len(slice))
			for j, topic := range slice {
				topics[i][j] = fromHex(topic.(string))
			}
		} else if str, ok := topicDat.(string); ok {
			topics[i] = make([][]byte, 1)
			topics[i][0] = fromHex(str)
		}
	}
	opts.Topics = topics

	return opts
}<|MERGE_RESOLUTION|>--- conflicted
+++ resolved
@@ -2,6 +2,7 @@
 
 import (
 	"encoding/json"
+	"fmt"
 	"math/big"
 	"path"
 	"strings"
@@ -233,16 +234,7 @@
 	return nil
 }
 
-func (p *EthereumApi) Transact(args *NewTxArgs, reply *interface{}) error {
-<<<<<<< HEAD
-	if args.Gas == ethutil.Big0 {
-		args.Gas = defaultGas
-	}
-
-	if args.GasPrice == ethutil.Big0 {
-		args.GasPrice = defaultGasPrice
-	}
-
+func (p *EthereumApi) Transact(args *NewTxArgs, reply *interface{}) (err error) {
 	// TODO if no_private_key then
 	//if _, exists := p.register[args.From]; exists {
 	//	p.register[args.From] = append(p.register[args.From], args)
@@ -264,34 +256,28 @@
 			p.register[ags.From] = append(p.register[args.From], args)
 		}
 	*/
-	result, err := p.xeth().Transact( /* TODO specify account */ args.To, args.Value.String(), args.Gas.String(), args.GasPrice.String(), args.Data)
-	if err != nil {
-		return err
-	}
-=======
 	// TODO: align default values to have the same type, e.g. not depend on
 	// ethutil.Value conversions later on
-	if ethutil.Big(args.Gas).Cmp(big.NewInt(0)) == 0 {
-		args.Gas = defaultGas.String()
-	}
-
-	if ethutil.Big(args.GasPrice).Cmp(big.NewInt(0)) == 0 {
-		args.GasPrice = defaultGasPrice.String()
-	}
-
-	result, _ := p.xeth().Transact(args.From, args.To, args.Value, args.Gas, args.GasPrice, args.Data)
->>>>>>> eba4f389
-	*reply = result
+	fmt.Println("gas", args.Gas)
+	if args.Gas.Cmp(big.NewInt(0)) == 0 {
+		args.Gas = defaultGas
+	}
+
+	if args.GasPrice.Cmp(big.NewInt(0)) == 0 {
+		args.GasPrice = defaultGasPrice
+	}
+
+	*reply, err = p.xeth().Transact(args.From, args.To, args.Value.String(), args.Gas.String(), args.GasPrice.String(), args.Data)
+	if err != nil {
+		fmt.Println("err:", err)
+		return err
+	}
 
 	return nil
 }
 
 func (p *EthereumApi) Call(args *NewTxArgs, reply *interface{}) error {
-<<<<<<< HEAD
-	result, err := p.xeth().Call( /* TODO specify account */ args.To, args.Value.String(), args.Gas.String(), args.GasPrice.String(), args.Data)
-=======
-	result, err := p.xeth().Call(args.From, args.To, args.Value, args.Gas, args.GasPrice, args.Data)
->>>>>>> eba4f389
+	result, err := p.xeth().Call(args.From, args.To, args.Value.String(), args.Gas.String(), args.GasPrice.String(), args.Data)
 	if err != nil {
 		return err
 	}
